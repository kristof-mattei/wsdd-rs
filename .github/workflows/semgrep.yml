name: Semgrep

on:
  push:
    branches: [main]
  pull_request:
    branches: [main]
  schedule:
    - cron: "41 3 * * 6"

permissions:
  security-events: write
  actions: read
  contents: read

jobs:
  semgrep:
    name: Scan
    runs-on: ubuntu-latest

    container:
<<<<<<< HEAD
      image: returntocorp/semgrep:1.112.0@sha256:85782eaf09692e6dfb684cd3bad87ef315775814b01f76b4d15582e4ca7c1c89
=======
      image: returntocorp/semgrep:1.113.0@sha256:136c094630123be54d7f832217fd0a217d148a8bfea08c7c366ce17f94cfdb22
>>>>>>> 64f1618b

    steps:
      - name: Checkout
        uses: actions/checkout@11bd71901bbe5b1630ceea73d27597364c9af683 # v4.2.2
        with:
          show-progress: false

      - name: Run semgrep
        env:
          SEMGREP_APP_TOKEN: ${{ secrets.SEMGREP_APP_TOKEN }}
        run: |
          semgrep ci --sarif --output=semgrep.sarif

      - name: Upload SARIF file for GitHub Advanced Security Dashboard
        if: |
          always()
<<<<<<< HEAD
        uses: github/codeql-action/upload-sarif@6bb031afdd8eb862ea3fc1848194185e076637e5 # v3.28.11
=======
        uses: github/codeql-action/upload-sarif@5f8171a638ada777af81d42b55959a643bb29017 # v3.28.12
>>>>>>> 64f1618b
        with:
          sarif_file: semgrep.sarif<|MERGE_RESOLUTION|>--- conflicted
+++ resolved
@@ -19,11 +19,7 @@
     runs-on: ubuntu-latest
 
     container:
-<<<<<<< HEAD
-      image: returntocorp/semgrep:1.112.0@sha256:85782eaf09692e6dfb684cd3bad87ef315775814b01f76b4d15582e4ca7c1c89
-=======
       image: returntocorp/semgrep:1.113.0@sha256:136c094630123be54d7f832217fd0a217d148a8bfea08c7c366ce17f94cfdb22
->>>>>>> 64f1618b
 
     steps:
       - name: Checkout
@@ -40,10 +36,6 @@
       - name: Upload SARIF file for GitHub Advanced Security Dashboard
         if: |
           always()
-<<<<<<< HEAD
-        uses: github/codeql-action/upload-sarif@6bb031afdd8eb862ea3fc1848194185e076637e5 # v3.28.11
-=======
         uses: github/codeql-action/upload-sarif@5f8171a638ada777af81d42b55959a643bb29017 # v3.28.12
->>>>>>> 64f1618b
         with:
           sarif_file: semgrep.sarif