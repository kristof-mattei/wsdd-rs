--- conflicted
+++ resolved
@@ -34,12 +34,8 @@
           semgrep ci --sarif --output=semgrep.sarif
 
       - name: Upload SARIF file for GitHub Advanced Security Dashboard
-<<<<<<< HEAD
-        if: always()
-=======
         if: |
           always()
->>>>>>> 97a3c846
         uses: github/codeql-action/upload-sarif@b611370bb5703a7efb587f9d136a52ea24c5c38c # v3.25.11
         with:
           sarif_file: semgrep.sarif