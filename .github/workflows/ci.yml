# yaml-language-server: $schema=https://json.schemastore.org/github-workflow.json
name: CI

on:
  push:
    branches:
      - main
  pull_request:
    branches:
      - main

concurrency:
  # each new commit to a PR runs this workflow
  # so we need to avoid a long running older one from overwriting the "pr-<number>-latest"
  group: "${{ github.workflow }} @ ${{ github.ref_name }}"
  cancel-in-progress: true

permissions:
  contents: read

env:
  CARGO_TERM_COLOR: always
  CARGO_FEATURES: --all-features
  # github.repository as <account>/<repo>
  IMAGE_NAME: ${{ github.repository }}
<<<<<<< HEAD
  RUSTFLAGS: --deny=warnings --cfg tokio_unstable
=======
  IMAGE_VARIANTS: |-
    arm64
    amd64
    amd64/v2
    amd64/v3
  # Use docker.io for Docker Hub if empty
  REGISTRY: ghcr.io
  RUSTFLAGS: --deny=warnings
>>>>>>> 302e3396

jobs:
  architectures:
    name: Build matrix
    runs-on: ubuntu-latest
    outputs:
      architectures: ${{ steps.matrix.outputs.architectures }}
    steps:
      - name: Build matrix
        uses: actions/github-script@ed597411d8f924073f98dfc5c65a23a2325f34cd # v8.0.0
        id: matrix
        with:
          script: |
            const architectures = process.env.IMAGE_VARIANTS.trim().split("\n").map((a) => a.trim());

            const json = JSON.stringify(architectures);

            core.setOutput("architectures", json);

  repo-has-container:
    name: Repo has container?
    runs-on: ubuntu-latest
    outputs:
      has_container: ${{ steps.determine.outputs.has_container }}
    steps:
      - name: Repo has docker container?
        shell: bash
        id: determine
        run: |
          has_container="${{ vars.HAS_CONTAINER }}"
          echo "has_container=${has_container:-false}" >> ${GITHUB_OUTPUT}

  changes:
    name: Detect changes
    runs-on: ubuntu-latest
    permissions:
      contents: read
      pull-requests: read
    outputs:
      code: ${{ steps.filter.outputs.code }}
    steps:
      - &checkout
        name: Checkout
        uses: actions/checkout@08c6903cd8c0fde910a37f88322edcfb5dd907a8 # v5.0.0
        with:
          show-progress: false

      - name: Check if we actually made changes
        uses: dorny/paths-filter@de90cc6fb38fc0963ad72b210f1f284cd68cea36 # v3.0.2
        id: filter
        with:
          token: ${{ secrets.GITHUB_TOKEN }}
          filters: .github/file-filters.yml

  calculate-version:
    name: Calculate version
    runs-on: ubuntu-latest
    permissions:
      contents: read
    needs:
      - changes
      - repo-has-container
    outputs:
      version: ${{ steps.version.outputs.version }}
    if: |
      github.event_name == 'pull_request' &&
      fromJSON(needs.repo-has-container.outputs.has_container) == true &&
      fromJSON(needs.changes.outputs.code) == true
    steps:
      - name: Checkout
        uses: actions/checkout@08c6903cd8c0fde910a37f88322edcfb5dd907a8 # v5.0.0
        with:
          show-progress: false
          fetch-depth: 0

      # when updating this, ensure you update the `Cache cargo` step in the `docker-build` job
      - &cache_cargo
        name: Cache cargo
        uses: actions/cache@0057852bfaa89a56745cba8c7296529d2fc39830 # v4.3.0
        env:
          CACHE_NAME: cargo
        with:
          path: |
            ~/.cargo/.crates.toml
            ~/.cargo/.crates2.json
            ~/.cargo/bin/
            ~/.cargo/registry/index/
            ~/.cargo/registry/cache/
            ~/.cargo/git/db/
          key: ${{ runner.os }}-${{ runner.arch }}-build-${{ env.CACHE_NAME }}-${{ hashFiles('Cargo.lock') }}-${{ github.job }}
          restore-keys: |
            ${{ runner.os }}-${{ runner.arch }}-build-${{ env.CACHE_NAME }}-${{ hashFiles('Cargo.lock') }}-
            ${{ runner.os }}-${{ runner.arch }}-build-${{ env.CACHE_NAME }}-

      - &set_up_mold
        name: Set up mold
        uses: rui314/setup-mold@725a8794d15fc7563f59595bd9556495c0564878 # v1

      - &set_up_toolchain
        name: Set up toolchain
        shell: bash
        run: |
          rm ${HOME}/.cargo/bin/cargo-fmt
          rm ${HOME}/.cargo/bin/rust-analyzer
          rm ${HOME}/.cargo/bin/rustfmt

          rustup self update
          rustup update
          rustup show active-toolchain || rustup toolchain install
          rustup show

          cargo --version

      - &get_binstall
        name: Get binstall
        shell: bash
        working-directory: /tmp
        run: |
          case ${{ runner.arch }} in
            X64)
              full_platform="x86_64"
              ;;
            ARM64)
              full_platform="aarch64"
              ;;
          esac

          archive="cargo-binstall-${full_platform}-unknown-linux-musl.tgz"
          wget \
            --output-document=- \
            --timeout=10 \
            --waitretry=3 \
            --retry-connrefused \
            --progress=dot:mega \
            "https://github.com/cargo-bins/cargo-binstall/releases/latest/download/${archive}" \
            | tar \
                --directory=${HOME}/.cargo/bin/ \
                --strip-components=0 \
                --no-overwrite-dir \
                --extract \
                --verbose \
                --gunzip \
                --file=-

      - name: Install git-cliff to generate changelog & next version number
        shell: bash
        run: |
          cargo binstall --github-token ${{ secrets.GITHUB_TOKEN }} --no-confirm git-cliff

      - name: Calculate next version
        shell: bash
        id: version
        run: |
          version=$(git-cliff --bumped-version --unreleased --github-token ${{ secrets.GITHUB_TOKEN }})

          # remove v
          version="${version//v/}"

          # store
          echo "version=${VERSION}" >> ${GITHUB_OUTPUT}

  cargo-build:
    name: Cargo build
    runs-on: ubuntu-latest
    needs:
      - changes
    if: |
      github.event_name == 'pull_request' &&
      fromJSON(needs.changes.outputs.code) == true
    steps:
      - *checkout

      - *cache_cargo

      - &cache_target
        name: Cache target
        uses: actions/cache@0057852bfaa89a56745cba8c7296529d2fc39830 # v4.3.0
        env:
          CACHE_NAME: target
        with:
          path: |
            ./target
          key: ${{ runner.os }}-${{ runner.arch }}-build-${{ env.CACHE_NAME }}-${{ hashFiles('Cargo.lock') }}-${{ github.job }}
          restore-keys: |
            ${{ runner.os }}-${{ runner.arch }}-build-${{ env.CACHE_NAME }}-${{ hashFiles('Cargo.lock') }}-
            ${{ runner.os }}-${{ runner.arch }}-build-${{ env.CACHE_NAME }}-

      - *set_up_mold

      - *set_up_toolchain

      - name: Build
        shell: bash
        run: |
          cargo build ${{ env.CARGO_FEATURES }} --all-targets --locked --workspace --verbose

  cargo-fmt:
    name: Cargo fmt
    runs-on: ubuntu-latest
    needs:
      - changes
    if: |
      github.event_name == 'pull_request' &&
      fromJSON(needs.changes.outputs.code) == true
    steps:
      - *checkout

      - *cache_cargo

      - *set_up_mold

      - *set_up_toolchain

      - name: Install rustfmt
        shell: bash
        run: |
          rustup component add rustfmt

          # restore symlinks
          rustup update

      - name: Check formatting
        shell: bash
        run: |
          cargo fmt --all -- --check --verbose

  cargo-test-and-report:
    name: Cargo test (and report)
    runs-on: ubuntu-latest
    permissions:
      checks: write
      contents: read
      id-token: write
      pull-requests: write
    steps:
      - *checkout

      - *cache_cargo

      - *cache_target

      - *set_up_mold

      - *set_up_toolchain

      - name: Install llvm-tools
        shell: bash
        run: |
          rustup component add llvm-tools

          # restore symlinks
          rustup update

      - *get_binstall

      - name: Install nextest, custom test runner, with native support for junit and grcov
        shell: bash
        run: |
          cargo binstall --github-token ${{ secrets.GITHUB_TOKEN }} --no-confirm cargo-nextest grcov

      - name: Build with instrumentation support
        shell: bash
        env:
          RUSTFLAGS: "${{ env.RUSTFLAGS }} --allow=warnings -Cinstrument-coverage"
          # build-* ones are not parsed by grcov
          LLVM_PROFILE_FILE: "profiling/build-%p-%m.profraw"
        run: |
          cargo build ${{ env.CARGO_FEATURES }} --all-targets --locked --workspace --verbose

      - name: Run nextest
        shell: bash
        id: tests
        env:
          RUSTFLAGS: "${{ env.RUSTFLAGS }} --allow=warnings -Cinstrument-coverage"
          LLVM_PROFILE_FILE: "profiling/profile-%p-%m.profraw"
        run: |
          cargo nextest run --profile ci --no-fail-fast ${{ env.CARGO_FEATURES }} --all-targets --workspace
        continue-on-error: true

      - name: Upload test results
        uses: EnricoMi/publish-unit-test-result-action@3a74b2957438d0b6e2e61d67b05318aa25c9e6c6 # v2.20.0
        with:
          check_name: Test results
          github_token: ${{ secrets.GITHUB_TOKEN }}
          files: |
            reports/results.xml

      - name: Run grcov
        shell: bash
        run: |
          grcov $(find . -name "profile-*.profraw" -print) \
            --binary-path ./target/debug/ \
            --branch \
            --ignore-not-existing \
            --keep-only "src/**" \
            --llvm \
            --output-path ./reports/lcov.info \
            --output-type lcov \
            --source-dir .

      - name: Upload coverage results (to Codecov.io)
        uses: codecov/codecov-action@5a1091511ad55cbe89839c7260b706298ca349f7 # v5.5.1
        with:
          disable_search: true
          disable_telem: true
          fail_ci_if_error: true
          files: reports/lcov.info
          plugins: ""
          use_oidc: true

      - name: Upload test results to Codecov
        uses: codecov/test-results-action@47f89e9acb64b76debcd5ea40642d25a4adced9f # v1.1.1
        with:
          disable_search: true
          # doesn't exist here... yet
          # disable_telem: true
          fail_ci_if_error: true
          files: reports/results.xml
          use_oidc: true

      - name: Fail if tests failed
        shell: bash
        if: |
          steps.tests.outcome != 'success'
        run: |
          # the test reporter we use (or any for that matter)
          # all show a report. But we cannot depend on that report because
          # we don't know which subsection it belongs in GitHub
          # so we explicitly fail this one
          # which will fail All Done
          exit 1

  cargo-clippy-and-report:
    name: Cargo clippy (and report)
    runs-on: ubuntu-latest
    needs:
      - changes
    if: |
      github.event_name == 'pull_request' &&
      fromJSON(needs.changes.outputs.code) == true
    steps:
      - *checkout

      - *cache_cargo

      - *cache_target

      - *set_up_mold

      - *set_up_toolchain

      - name: Run Clippy for GitHub Actions report
        uses: actions-rs-plus/clippy-check@fe8905c5766416f0593a503a2230a7c83141a8f0 # v2.3.0
        with:
          args: ${{ env.CARGO_FEATURES }} --all-targets --locked --workspace --verbose

  prebuild-cargo-edit-cargo-get:
    name: Prebuild cargo-edit and cargo-get for ${{ matrix.runs-on }}
    strategy:
      matrix:
        runs-on:
          - "ubuntu-latest"
          - "ubuntu-24.04-arm"
    runs-on: ${{ matrix.runs-on }}
    steps:
      - *checkout

      - *cache_cargo

      - *set_up_mold

      - *set_up_toolchain

      - *get_binstall

      - name: Install cargo-edit to do set-version, and cargo-get to get the description
        shell: bash
        run: |
          cargo binstall --github-token ${{ secrets.GITHUB_TOKEN }} --no-confirm cargo-edit cargo-get

  # this name is also used in `publish-crate-after-release.yml`
  docker-build:
    name: Build Docker container on ${{ matrix.runs-on }} for ${{ matrix.platform }}
    strategy:
      matrix:
        runs-on:
          - "ubuntu-latest"
          - "ubuntu-24.04-arm"
        platform: ${{ fromJSON(needs.architectures.outputs.architectures) }}
    outputs:
      application_name: ${{ steps.variables.outputs.application_name }}
      description: ${{ steps.variables.outputs.description }}
      full_image_name_remote_registry: ${{ steps.variables.outputs.full_image_name_remote_registry }}
      full_image_name_local_registry: ${{ steps.variables.outputs.full_image_name_local_registry }}
      registry: ${{ steps.variables.outputs.registry }}
      unique_tag: ${{ steps.variables.outputs.unique_tag }}
    runs-on: ${{ matrix.runs-on }}
    permissions:
      contents: read
      packages: write
    needs:
      - calculate-version
      - architectures
      # ensures cache of cargo-edit and cargo-get
      - prebuild-cargo-edit-cargo-get
    # if:
    # ... is not needed because calculate-version will not run if we disable building the docker container
    steps:
      - *checkout

      - name: Cache cargo
        uses: actions/cache@0057852bfaa89a56745cba8c7296529d2fc39830 # v4.3.0
        env:
          CACHE_NAME: cargo
        with:
          path: |
            ~/.cargo/.crates.toml
            ~/.cargo/.crates2.json
            ~/.cargo/bin/
            ~/.cargo/registry/index/
            ~/.cargo/registry/cache/
            ~/.cargo/git/db/
          key: ${{ runner.os }}-${{ runner.arch }}-build-${{ env.CACHE_NAME }}-${{ hashFiles('Cargo.lock') }}-${{ github.job }}
          # deviation from standard `*cache_cargo`, we want the cache from `prebuild-cargo-edit-cargo-get`
          # as that one prebuilds it for us
          restore-keys: |
            ${{ runner.os }}-${{ runner.arch }}-build-${{ env.CACHE_NAME }}-${{ hashFiles('Cargo.lock') }}-prebuild-cargo-edit-cargo-get
            ${{ runner.os }}-${{ runner.arch }}-build-${{ env.CACHE_NAME }}-${{ hashFiles('Cargo.lock') }}-
            ${{ runner.os }}-${{ runner.arch }}-build-${{ env.CACHE_NAME }}-

      - *set_up_mold

      - *set_up_toolchain

      - *get_binstall

      - name: Install cargo-edit to do set-version, and cargo-get to get the description
        shell: bash
        run: |
          cargo binstall --github-token ${{ secrets.GITHUB_TOKEN }} --no-confirm cargo-edit cargo-get

      - name: Set the Cargo.toml version before we copy in the data into the Docker container
        shell: bash
        run: |
          cargo set-version ${{ needs.calculate-version.outputs.version }}

      # TODO validate no changes between github.event.pull_request.head.sha and the actual current sha (representing the hypothetical merge)
      - name: Set variables
        shell: bash
        id: variables
        run: |
          # This is the unique docker tag
          unique_tag=pr-${{ github.event.pull_request.base.sha }}-${{ github.event.pull_request.head.sha }}
          echo "unique_tag=${unique_tag}" >> ${GITHUB_OUTPUT}

          # remove slashes from platform (`amd64/v3` -> `amd64-v3`)
          platform_no_slashes=${{ matrix.platform }}
          platform_no_slashes=${platform_no_slashes//\//-}
          echo "platform_no_slashes=${platform_no_slashes}" >> ${GITHUB_OUTPUT}

          # but we're only building 1 arch here, so we need to identify that container (we'll merge them later)
          unique_tag_arch=${unique_tag}-${platform_no_slashes}
          echo "unique_tag_arch=${unique_tag_arch}" >> ${GITHUB_OUTPUT}

          # The application name, used in the Dockerfile
          application_name=${{ env.IMAGE_NAME }}
          # split at the last / and keep that (kristof-mattei/repo-name -> repo-name)
          application_name=${application_name##*/}
          # lowercase
          application_name=${application_name,,}
          echo "application_name=${application_name}" >> ${GITHUB_OUTPUT}

          # The registry to which we'll push
          registry=${{ env.REGISTRY }}
          registry=${registry,,}
          echo "registry=${registry}" >> ${GITHUB_OUTPUT}

          # The final full image name, which is the registry, the owner and the repo name
          image_name=${{ env.IMAGE_NAME }}
          image_name=${image_name,,}
          echo "full_image_name_remote_registry=${registry}/${image_name}" >> ${GITHUB_OUTPUT}

          # The local registry to which we'll push
          local_registry=localhost:5000
          local_registry=${local_registry,,}
          echo "full_image_name_local_registry=${local_registry}/${image_name}" >> ${GITHUB_OUTPUT}

          # The application's description, from Cargo.toml
          description=$(cargo get package.description)
          echo "description=${description}" >> ${GITHUB_OUTPUT}

      # Extract metadata (tags, labels) for Docker
      # https://github.com/docker/metadata-action
      - name: Extract Docker metadata
        uses: docker/metadata-action@c1e51972afc2121e065aed6d45c65596fe445f3f # v5.8.0
        id: meta
        with:
          labels: |
            org.opencontainers.image.description=${{ steps.variables.outputs.description }} (${{ matrix.platform }})
            org.opencontainers.image.revision=${{ github.event.pull_request.base.sha }}-${{ github.event.pull_request.head.sha }}
            org.opencontainers.image.source=${{ github.event.pull_request.html_url }}
            org.opencontainers.image.version=pr-${{ github.event.number }}
          images: ${{ steps.variables.outputs.full_image_name_local_registry }}
          tags: |
            type=raw,value=${{ steps.variables.outputs.unique_tag_arch }}

      - name: Log into registry ${{ steps.variables.outputs.registry }}
        uses: docker/login-action@184bdaa0721073962dff0199f1fb9940f07167d1 # v3.5.0
        with:
          password: ${{ secrets.GITHUB_TOKEN }}
          registry: ${{ steps.variables.outputs.registry }}
          username: ${{ github.actor }}

      - name: Should we set up QEMU?
        shell: bash
        id: setup_qemu
        run: |
          base_platform="${{ matrix.platform }}"

          if ! dpkg-architecture --equal "${base_platform%/*}"; then
            echo "setup_qemu=true" >> ${GITHUB_OUTPUT}
          else
            echo "setup_qemu=false" >> ${GITHUB_OUTPUT}
          fi

      - name: Set up QEMU
        uses: docker/setup-qemu-action@29109295f81e9208d7d86ff1c6c12d2833863392 # v3.6.0
        if: fromJSON(steps.setup_qemu.outputs.setup_qemu) == true
        with:
          platforms: linux/${{ matrix.platform }}

      - name: Set up Docker Buildx
        uses: docker/setup-buildx-action@e468171a9de216ec08956ac3ada2f0791b6bd435 # v3.11.1

      - name: Build Docker image
        uses: docker/build-push-action@263435318d21b8e681c14492fe198d362a7d2c83 # v6.18.0
        with:
          build-args: |
            APPLICATION_NAME=${{ steps.variables.outputs.application_name }}
          context: .
          # this container is THE PR's artifact, and we will re-tag it
          # once the PR has been accepted
          cache-from: type=registry,ref=${{ steps.variables.outputs.full_image_name_remote_registry }}-cache:${{ steps.variables.outputs.application_name }}-buildcache-${{ runner.arch }}-${{ steps.variables.outputs.platform_no_slashes }}
          cache-to: type=registry,ref=${{ steps.variables.outputs.full_image_name_remote_registry }}-cache:${{ steps.variables.outputs.application_name }}-buildcache-${{ runner.arch }}-${{ steps.variables.outputs.platform_no_slashes }},mode=max
          labels: ${{ steps.meta.outputs.labels }}
          outputs: type=oci,dest=/tmp/${{ steps.variables.outputs.unique_tag_arch }}.tar
          platforms: linux/${{ matrix.platform }}
          tags: ${{ steps.meta.outputs.tags }}

      - name: Upload artifact
        uses: actions/upload-artifact@ea165f8d65b6e75b540449e92b4886f43607fa02 # v4.6.2
        if: |
          matrix.runs-on == 'ubuntu-latest'
        with:
          if-no-files-found: error
          name: container-${{ steps.variables.outputs.application_name }}-${{ steps.variables.outputs.platform_no_slashes }}
          path: /tmp/${{ steps.variables.outputs.unique_tag_arch }}.tar
          retention-days: 1

  docker-publish:
    name: Publish Docker container
    runs-on: ubuntu-latest
    services:
      registry:
        image: registry:3@sha256:3725021071ec9383eb3d87ddbdff9ed602439b3f7c958c9c2fb941049ea6531d
        ports:
          - 5000:5000
    permissions:
      attestations: write
      id-token: write
      packages: write
    needs:
      - cargo-build
      - cargo-clippy-and-report
      - cargo-fmt
      - cargo-test-and-report
      - docker-build
    # Check if the event is not triggered by a fork
    if: |
      github.event.pull_request.head.repo.full_name == github.repository &&
      github.event_name == 'pull_request'
    steps:
      - name: Set up Docker
        uses: docker/setup-docker-action@b60f85385d03ac8acfca6d9996982511d8620a19 # v4.3.0
        with:
          daemon-config: |
            {
              "features": {
                "containerd-snapshotter": true
              }
            }

      - name: Log into registry ${{ needs.docker-build.outputs.registry }}
        uses: docker/login-action@184bdaa0721073962dff0199f1fb9940f07167d1 # v3.5.0
        with:
          registry: ${{ needs.docker-build.outputs.registry }}
          username: ${{ github.actor }}
          password: ${{ secrets.GITHUB_TOKEN }}

      - name: Build Docker metadata
        uses: docker/metadata-action@c1e51972afc2121e065aed6d45c65596fe445f3f # v5.8.0
        id: meta
        with:
          images: ${{ needs.docker-build.outputs.full_image_name_remote_registry }}
          labels: |
            org.opencontainers.image.description=${{ needs.docker-build.outputs.description }}
            org.opencontainers.image.revision=${{ github.event.pull_request.base.sha }}-${{ github.event.pull_request.head.sha }}
            org.opencontainers.image.source=${{ github.event.pull_request.html_url }}
            org.opencontainers.image.version=pr-${{ github.event.number }}
          tags: |
            type=raw,value=${{ needs.docker-build.outputs.unique_tag }}
            type=ref,event=pr,suffix=-latest

      - name: Download artifacts
        uses: actions/download-artifact@634f93cb2916e3fdff6788551b99b062d0335ce0 # v5.0.0
        id: artifact
        with:
          merge-multiple: true
          path: /tmp/container/
          pattern: container-${{ needs.docker-build.outputs.application_name }}-*

      - name: Load individual platform images from artifacts & push to registry
        shell: bash
        working-directory: ${{ steps.artifact.outputs.download-path }}
        run: |
          platforms=()
          while IFS= read -r platform; do
            echo "Loading ${platform//\//-}:"
            docker load --input ./${{ needs.docker-build.outputs.unique_tag }}-${platform//\//-}.tar

            full_name_with_platform=${{ needs.docker-build.outputs.full_image_name_local_registry }}:${{ needs.docker-build.outputs.unique_tag }}-${platform//\//-}

            echo "Pushing ${platform//\//-}:"
            docker push $full_name_with_platform

            platforms+=("$full_name_with_platform")
          done <<< "${{ env.IMAGE_VARIANTS }}"

          new_labels=()
          while IFS= read -r label; do
            new_labels+=(--annotation)
            new_labels+=("index:${label}")
          done <<< "${{ steps.meta.outputs.labels }}"

          # merge the platform containers in a new multiplatform one
          # with the new labels, and push it to our local registry
          docker buildx imagetools create "${new_labels[@]}" --tag "${{ needs.docker-build.outputs.full_image_name_local_registry }}:${{ needs.docker-build.outputs.unique_tag }}" \
            "${platforms[@]}"

          echo "Inspecting ${{ needs.docker-build.outputs.full_image_name_local_registry }}:${{ needs.docker-build.outputs.unique_tag }}:"
          docker buildx imagetools inspect --raw ${{ needs.docker-build.outputs.full_image_name_local_registry }}:${{ needs.docker-build.outputs.unique_tag }}

      - name: Get digest of image in our local registry
        shell: bash
        id: local_image
        run: |
          digest=$(docker buildx imagetools inspect ${{ needs.docker-build.outputs.full_image_name_local_registry }}:${{ needs.docker-build.outputs.unique_tag }} --format "{{json .}}" | jq --raw-output ".manifest.digest")

          echo "digest=${digest}" >> ${GITHUB_OUTPUT}

      - name: Push from local registry to remote with new tags
        shell: bash
        run: |
          new_tags=()
          while IFS= read -r tag; do
            new_tags+=(--tag)
            new_tags+=(${tag})
          done <<< "${{ steps.meta.outputs.tags }}"

          docker buildx imagetools create "${new_tags[@]}" \
            ${{ needs.docker-build.outputs.full_image_name_local_registry }}:${{ needs.docker-build.outputs.unique_tag }}

          for new_tag in $(echo "${{ join(steps.meta.outputs.tags, ' ') }}"); do
            echo "Inspecting ${new_tag}:"
            docker buildx imagetools inspect --raw ${new_tag}
            # empty to get newline
            echo ""
          done

      # note that we use the digest of the local image
      # these digests don't change after pushing, but
      # since we deal with tags (mutable), and the way to get a digest is to use the tag, I prefer
      # sourcing the digest from the local registry we just spun up (trusted)
      - name: Generate artifact attestation
        uses: actions/attest-build-provenance@977bb373ede98d70efdf65b84cb5f73e068dcc2a # v3.0.0
        id: attestation
        with:
          subject-name: ${{ needs.docker-build.outputs.full_image_name_remote_registry }}
          subject-digest: ${{ steps.local_image.outputs.digest }}
          push-to-registry: true

  all-done:
    name: All done
    # this is the job that should be marked as required on GitHub. It's the only one that'll reliably trigger
    # when any upstream fails: success
    # when all upstream skips: pass
    # when all upstream success: success
    # combination of upstream skip and success: success
    runs-on: ubuntu-latest
    needs:
      - calculate-version
      - cargo-build
      - cargo-clippy-and-report
      - cargo-fmt
      - cargo-test-and-report
      - docker-build
      - docker-publish
    if: |
      always()
    steps:
      - name: Fail!
        shell: bash
        if: |
          contains(needs.*.result, 'failure') ||
          contains(needs.*.result, 'cancelled')
        run: |
          echo "One / more upstream failed or was cancelled. Failing job..."

          exit 1

      - name: Success!
        shell: bash
        run: |
          echo "Great success!"<|MERGE_RESOLUTION|>--- conflicted
+++ resolved
@@ -23,9 +23,6 @@
   CARGO_FEATURES: --all-features
   # github.repository as <account>/<repo>
   IMAGE_NAME: ${{ github.repository }}
-<<<<<<< HEAD
-  RUSTFLAGS: --deny=warnings --cfg tokio_unstable
-=======
   IMAGE_VARIANTS: |-
     arm64
     amd64
@@ -33,8 +30,7 @@
     amd64/v3
   # Use docker.io for Docker Hub if empty
   REGISTRY: ghcr.io
-  RUSTFLAGS: --deny=warnings
->>>>>>> 302e3396
+  RUSTFLAGS: --deny=warnings --cfg tokio_unstable
 
 jobs:
   architectures:
