name: Test Release

env:
  # Use docker.io for Docker Hub if empty
  REGISTRY: ghcr.io
  # github.repository as <account>/<repo>
  IMAGE_NAME: ${{ github.repository }}

on:
  workflow_dispatch: # releasing is manual as we don't want to release every time

permissions:
  contents: write
  issues: read
  pull-requests: read

jobs:
  test-release:
    name: Test Release
    runs-on: ubuntu-latest
    steps:
      - name: Only on main
        if: |
          github.ref != 'refs/heads/main'
        shell: bash
        run: |
          echo "Only to be executed on main"
          exit 1

      - name: Checkout
        uses: actions/checkout@11bd71901bbe5b1630ceea73d27597364c9af683 # v4.2.2
        with:
          fetch-depth: 0
          show-progress: false

<<<<<<< HEAD
      - name: Setup Node.js
        uses: actions/setup-node@1d0ff469b7ec7b3cb9d8673fde0c81c44821de2a # v4.2.0
=======
      - name: Cache dependencies
        uses: actions/cache@1bd1e32a3bdc45362d1e726936510720a7c30a57 # v4.2.0
        env:
          CACHE_NAME: cargo-cache-dependencies
>>>>>>> 558fe2b1
        with:
          path: |
            ~/.cargo
            ./target
          key: ${{ runner.os }}-build-${{ env.CACHE_NAME }}-${{ hashFiles('Cargo.lock') }}-cocogitto
          restore-keys: |
            ${{ runner.os }}-build-${{ env.CACHE_NAME }}-${{ hashFiles('Cargo.lock') }}-
            ${{ runner.os }}-build-${{ env.CACHE_NAME }}-

      - name: Set up toolchain
        shell: bash
        run: |
          rm ${HOME}/.cargo/bin/cargo-fmt
          rm ${HOME}/.cargo/bin/rust-analyzer
          rm ${HOME}/.cargo/bin/rustfmt

          rustup update

          cargo --version

      - name: Get binstall
        shell: bash
        run: |
          cd /tmp
          archive="cargo-binstall-x86_64-unknown-linux-musl.tgz"
          wget "https://github.com/cargo-bins/cargo-binstall/releases/latest/download/${archive}"

          tar -xvf "./${archive}"

          rm "./${archive}"

          mv ./cargo-binstall ~/.cargo/bin/

      - name: Install cocogitto to get the next version number
        shell: bash
        run: |
          cargo binstall --no-confirm cocogitto --target x86_64-unknown-linux-musl --pkg-url "{ repo }/releases/download/{ version }/{ name }-{ version }-{ target }.tar.gz" --bin-dir "{ bin }" --pkg-fmt tgz

      - name: Bump
        shell: bash
        id: release
        run: |
          git config --global user.name github-actions
          git config --global user.email github-actions@github.com

          cog bump --auto

          VERSION="v$(cog -v get-version)"
          echo "version=$VERSION" >> $GITHUB_OUTPUT

          cog changelog --at ${VERSION} > GITHUB_CHANGELOG.md

          echo "New version: ${VERSION}"

          echo "Changelog: "

          cat GITHUB_CHANGELOG.md<|MERGE_RESOLUTION|>--- conflicted
+++ resolved
@@ -33,15 +33,10 @@
           fetch-depth: 0
           show-progress: false
 
-<<<<<<< HEAD
-      - name: Setup Node.js
-        uses: actions/setup-node@1d0ff469b7ec7b3cb9d8673fde0c81c44821de2a # v4.2.0
-=======
       - name: Cache dependencies
         uses: actions/cache@1bd1e32a3bdc45362d1e726936510720a7c30a57 # v4.2.0
         env:
           CACHE_NAME: cargo-cache-dependencies
->>>>>>> 558fe2b1
         with:
           path: |
             ~/.cargo
