--- conflicted
+++ resolved
@@ -23,11 +23,7 @@
   REGISTRY: ghcr.io
   # github.repository as <account>/<repo>
   IMAGE_NAME: ${{ github.repository }}
-<<<<<<< HEAD
-  RUSTFLAGS: --deny=warnings --cfg tokio_unstable
-=======
   RUSTFLAGS: --deny=warnings
->>>>>>> 64f1618b
 
 concurrency:
   # each new commit to a PR runs this workflow
