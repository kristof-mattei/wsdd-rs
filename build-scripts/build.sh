--- conflicted
+++ resolved
@@ -3,12 +3,7 @@
 # sane defaults
 c_compiler="gcc"
 cpp_compiler="g++"
-<<<<<<< HEAD
-
-rust_flags="-Clink-self-contained=yes -Clinker=rust-lld --cfg tokio_unstable"
-=======
 target_cpu=""
->>>>>>> 302e3396
 
 case $TARGET in
     x86_64-unknown-linux-musl)
@@ -30,7 +25,7 @@
         ;;
 esac
 
-rust_flags="-Clink-self-contained=yes -Clinker=rust-lld ${target_cpu}"
+rust_flags="-Clink-self-contained=yes -Clinker=rust-lld --cfg tokio_unstable ${target_cpu}"
 
 # replace - with _ in the Rust target
 target_lower=${TARGET//-/_}
