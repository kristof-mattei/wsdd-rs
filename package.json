{
  "name": "wsdd-rs",
  "version": "0.0.0-development",
  "description": "It's written in Rust!",
  "main": "src/main.rs",
  "scripts": {
    "format": "prettier --write .",
    "release": "semantic-release"
  },
  "engines": {
    "node": ">=22.14.0",
    "npm": ">=11.1.0"
  },
  "repository": {
    "type": "git",
    "url": "https://github.com/kristof-mattei/wsdd-rs.git"
  },
  "author": "",
  "license": "ISC",
  "bugs": {
    "url": "https://github.com/kristof-mattei/wsdd-rs/issues"
  },
  "homepage": "https://github.com/kristof-mattei/wsdd-rs#readme",
  "devDependencies": {
    "@actions/tool-cache": "2.0.2",
<<<<<<< HEAD
    "prettier": "3.5.1"
=======
    "prettier": "3.5.1",
    "prettier-plugin-sh": "0.15.0"
>>>>>>> fd90808c
  },
  "publishConfig": {
    "access": "restricted"
  }
}<|MERGE_RESOLUTION|>--- conflicted
+++ resolved
@@ -23,12 +23,8 @@
   "homepage": "https://github.com/kristof-mattei/wsdd-rs#readme",
   "devDependencies": {
     "@actions/tool-cache": "2.0.2",
-<<<<<<< HEAD
-    "prettier": "3.5.1"
-=======
     "prettier": "3.5.1",
     "prettier-plugin-sh": "0.15.0"
->>>>>>> fd90808c
   },
   "publishConfig": {
     "access": "restricted"
