--- conflicted
+++ resolved
@@ -23,17 +23,7 @@
   "homepage": "https://github.com/kristof-mattei/wsdd-rs#readme",
   "devDependencies": {
     "@actions/tool-cache": "2.0.2",
-<<<<<<< HEAD
-    "@semantic-release/changelog": "6.0.3",
-    "@semantic-release/commit-analyzer": "13.0.1",
-    "@semantic-release/github": "11.0.1",
-    "@semantic-release/release-notes-generator": "14.0.3",
-    "conventional-changelog-conventionalcommits": "8.0.0",
-    "prettier": "3.5.0",
-    "semantic-release": "24.2.2"
-=======
     "prettier": "3.5.0"
->>>>>>> 558fe2b1
   },
   "publishConfig": {
     "access": "restricted"
