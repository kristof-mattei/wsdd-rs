--- conflicted
+++ resolved
@@ -5,26 +5,11 @@
     "version": "0.2.0",
     "configurations": [
         {
-            "name": "Debug executable 'rust-seed'",
+            "name": "Debug executable 'wsdd-rs'",
             "type": "lldb",
             "request": "launch",
-<<<<<<< HEAD
-            "name": "Debug executable 'wsdd-rs'",
             "cargo": {
-                "args": [
-                    "build",
-                    "--bin=wsdd-rs",
-                    "--package=wsdd-rs",
-                    "--features=tokio-console"
-                ],
-                "filter": {
-                    "name": "wsdd-rs",
-                    "kind": "bin"
-                }
-=======
-            "cargo": {
-                "args": ["run", "--bin=rust-seed"]
->>>>>>> 75149fea
+                "args": ["run", "--bin=wsdd-rs"]
             },
             "args": [],
             "env": {
@@ -35,23 +20,13 @@
             "terminal": "integrated"
         },
         {
+            "name": "Debug executable 'wsdd-rs' with --version",
             "type": "lldb",
             "request": "launch",
-            "name": "Debug executable 'wsdd-rs' with --version",
             "cargo": {
-                "args": [
-                    "build",
-                    "--bin=wsdd-rs",
-                    "--package=wsdd-rs",
-                    "--features=tokio-console"
-                ],
-                "filter": {
-                    "name": "wsdd-rs",
-                    "kind": "bin"
-                }
+                "args": ["run", "--bin=wsdd-rs"]
             },
             "args": ["-V"],
-            "cwd": "${workspaceFolder}",
             "env": {
                 "RUST_BACKTRACE": "1",
                 "RUST_LOG": "DEBUG,wsdd_rs=TRACE"
@@ -60,23 +35,13 @@
             "terminal": "integrated"
         },
         {
+            "name": "Debug executable 'wsdd-rs' with incorrect uuid",
             "type": "lldb",
             "request": "launch",
-            "name": "Debug executable 'wsdd-rs' with incorrect uuid",
             "cargo": {
-                "args": [
-                    "build",
-                    "--bin=wsdd-rs",
-                    "--package=wsdd-rs",
-                    "--features=tokio-console"
-                ],
-                "filter": {
-                    "name": "wsdd-rs",
-                    "kind": "bin"
-                }
+                "args": ["run", "--bin=wsdd-rs"]
             },
             "args": ["--uuid", "dc5806ac-724f-40e3-b477-80325"],
-            "cwd": "${workspaceFolder}",
             "env": {
                 "RUST_BACKTRACE": "1",
                 "RUST_LOG": "DEBUG,wsdd_rs=TRACE"
@@ -85,23 +50,13 @@
             "terminal": "integrated"
         },
         {
+            "name": "Debug executable 'wsdd-rs' with --interface enp4s0 -4",
             "type": "lldb",
             "request": "launch",
-            "name": "Debug executable 'wsdd-rs' with --interface enp4s0 -4",
             "cargo": {
-                "args": [
-                    "build",
-                    "--bin=wsdd-rs",
-                    "--package=wsdd-rs",
-                    "--features=tokio-console"
-                ],
-                "filter": {
-                    "name": "wsdd-rs",
-                    "kind": "bin"
-                }
+                "args": ["run", "--bin=wsdd-rs"]
             },
             "args": ["--interface", "enp4s0", "-4"],
-            "cwd": "${workspaceFolder}",
             "env": {
                 "RUST_BACKTRACE": "1",
                 "RUST_LOG": "DEBUG,wsdd_rs=TRACE"
@@ -110,23 +65,13 @@
             "terminal": "integrated"
         },
         {
+            "name": "Debug executable 'wsdd-rs' with --interface enp4s0 -4 --discovery",
             "type": "lldb",
             "request": "launch",
-            "name": "Debug executable 'wsdd-rs' with --interface enp4s0 -4 --discovery",
             "cargo": {
-                "args": [
-                    "build",
-                    "--bin=wsdd-rs",
-                    "--package=wsdd-rs",
-                    "--features=tokio-console"
-                ],
-                "filter": {
-                    "name": "wsdd-rs",
-                    "kind": "bin"
-                }
+                "args": ["run", "--bin=wsdd-rs"]
             },
             "args": ["--interface", "enp4s0", "-4", "--discovery"],
-            "cwd": "${workspaceFolder}",
             "env": {
                 "RUST_BACKTRACE": "1",
                 "RUST_LOG": "DEBUG,wsdd_rs=TRACE"
@@ -135,20 +80,11 @@
             "terminal": "integrated"
         },
         {
+            "name": "Debug executable 'wsdd-rs' with --interface enp4s0 -4 --discovery --listen 5555",
             "type": "lldb",
             "request": "launch",
-            "name": "Debug executable 'wsdd-rs' with --interface enp4s0 -4 --discovery --listen 5555",
             "cargo": {
-                "args": [
-                    "build",
-                    "--bin=wsdd-rs",
-                    "--package=wsdd-rs",
-                    "--features=tokio-console"
-                ],
-                "filter": {
-                    "name": "wsdd-rs",
-                    "kind": "bin"
-                }
+                "args": ["run", "--bin=wsdd-rs"]
             },
             "args": [
                 "--interface",
@@ -158,7 +94,6 @@
                 "--listen",
                 "5555"
             ],
-            "cwd": "${workspaceFolder}",
             "env": {
                 "RUST_BACKTRACE": "1",
                 "RUST_LOG": "DEBUG,wsdd_rs=TRACE"
@@ -167,23 +102,13 @@
             "terminal": "integrated"
         },
         {
+            "name": "Debug executable 'wsdd-rs' with --interface enp4s0 -4 --no-host --discovery",
             "type": "lldb",
             "request": "launch",
-            "name": "Debug executable 'wsdd-rs' with --interface enp4s0 -4 --no-host --discovery",
             "cargo": {
-                "args": [
-                    "build",
-                    "--bin=wsdd-rs",
-                    "--package=wsdd-rs",
-                    "--features=tokio-console"
-                ],
-                "filter": {
-                    "name": "wsdd-rs",
-                    "kind": "bin"
-                }
+                "args": ["run", "--bin=wsdd-rs"]
             },
             "args": ["--interface", "enp4s0", "-4", "--no-host", "--discovery"],
-            "cwd": "${workspaceFolder}",
             "env": {
                 "RUST_BACKTRACE": "1",
                 "RUST_LOG": "DEBUG,wsdd_rs=TRACE"
@@ -192,23 +117,13 @@
             "terminal": "integrated"
         },
         {
+            "name": "Debug executable 'wsdd-rs' with --interface lo",
             "type": "lldb",
             "request": "launch",
-            "name": "Debug executable 'wsdd-rs' with --interface lo",
             "cargo": {
-                "args": [
-                    "build",
-                    "--bin=wsdd-rs",
-                    "--package=wsdd-rs",
-                    "--features=tokio-console"
-                ],
-                "filter": {
-                    "name": "wsdd-rs",
-                    "kind": "bin"
-                }
+                "args": ["run", "--bin=wsdd-rs"]
             },
             "args": ["--interface", "lo"],
-            "cwd": "${workspaceFolder}",
             "env": {
                 "RUST_BACKTRACE": "1",
                 "RUST_LOG": "DEBUG,wsdd_rs=TRACE"
@@ -217,23 +132,13 @@
             "terminal": "integrated"
         },
         {
+            "name": "Debug executable 'wsdd-rs' with -h",
             "type": "lldb",
             "request": "launch",
-            "name": "Debug executable 'wsdd-rs' with -h",
             "cargo": {
-                "args": [
-                    "build",
-                    "--bin=wsdd-rs",
-                    "--package=wsdd-rs",
-                    "--features=tokio-console"
-                ],
-                "filter": {
-                    "name": "wsdd-rs",
-                    "kind": "bin"
-                }
+                "args": ["run", "--bin=wsdd-rs"]
             },
             "args": ["-h"],
-            "cwd": "${workspaceFolder}",
             "env": {
                 "RUST_BACKTRACE": "1",
                 "RUST_LOG": "DEBUG,wsdd_rs=TRACE"
@@ -242,26 +147,11 @@
             "terminal": "integrated"
         },
         {
-            "name": "Debug unit tests in executable 'rust-seed'",
+            "name": "Debug unit tests in executable 'wsdd-rs'",
             "type": "lldb",
             "request": "launch",
-<<<<<<< HEAD
-            "name": "Debug unit tests in executable 'wsdd-rs'",
             "cargo": {
-                "args": [
-                    "test",
-                    "--no-run",
-                    "--bin=wsdd-rs",
-                    "--package=wsdd-rs"
-                ],
-                "filter": {
-                    "name": "wsdd-rs",
-                    "kind": "bin"
-                }
-=======
-            "cargo": {
-                "args": ["test", "--bin=rust-seed"]
->>>>>>> 75149fea
+                "args": ["test", "--bin=wsdd-rs"]
             },
             "env": {
                 "RUST_BACKTRACE": "1",
@@ -275,20 +165,7 @@
             "type": "lldb",
             "request": "launch",
             "cargo": {
-<<<<<<< HEAD
-                "args": [
-                    "test",
-                    "--no-run",
-                    "--test=integration_tests",
-                    "--package=wsdd-rs"
-                ],
-                "filter": {
-                    "name": "integration_tests",
-                    "kind": "test"
-                }
-=======
                 "args": ["test", "--test=integration_tests"]
->>>>>>> 75149fea
             },
             "env": {
                 "RUST_BACKTRACE": "1",
