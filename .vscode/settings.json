--- conflicted
+++ resolved
@@ -6,32 +6,6 @@
         "command script import ${workspaceFolder}/.vscode/rust_prettifier_for_lldb.py"
     ],
     "prettier.configPath": "./.prettierrc.cjs",
-<<<<<<< HEAD
-    // "rust-analyzer.debug.engine": "ms-vscode.cpptools",
-    "rust-analyzer.debug.engine": "vadimcn.vscode-lldb",
-    "rust-analyzer.debug.engineSettings": {
-        "lldb": {
-            "internalConsoleOptions": "openOnSessionStart",
-            "terminal": "console"
-        },
-        "cppdbg": {
-            "miDebuggerPath": "${env:HOME}/.cargo/bin/rust-gdb",
-            "setupCommands": [
-                {
-                    "description": "Enable pretty-printing for gdb",
-                    "text": "-enable-pretty-printing",
-                    "ignoreFailures": false
-                }
-            ]
-        }
-    },
-    "rust-analyzer.debug.openDebugPane": true,
-    "lldb.launch.expressions": "simple",
-    "lldb.launch.preRunCommands": [
-        "command script import ${workspaceFolder}/.vscode/rust_prettifier_for_lldb.py"
-    ],
-=======
->>>>>>> 59756b71
     "rust-analyzer.runnables.extraEnv": {
         "RUST_LOG": "DEBUG,wsdd_rs=TRACE"
     }
