[package]
name = "wsdd-rs"
version = "0.0.0-development"
edition = "2024"
rust-version = "1.88.0"
authors = ["Kristof Mattei"]
description = "Rust seed application"
license = "MIT"
categories = ["starter", "seed"]
keywords = ["integrity", "seed", "starter", "docker", "release"]
<<<<<<< HEAD
repository = "https://github.com/kristof-mattei/wsdd-rs"
include = [".cargo/**", ".config/**", "src/**", "tests/**"]
=======
repository = "https://github.com/kristof-mattei/rust-seed"
include = ["src/**", "/LICENSE", "/LICENSE-*"]
>>>>>>> d0080cde

[lints.clippy]
# don't stop from compiling / running
all = "warn"
cargo = "warn"
complexity = "warn"
correctness = "warn"
pedantic = "warn"
perf = "warn"
# restriction = "warn"
style = "warn"
suspicious = "warn"

# ensure we do Arc::clone(&arc) instead of arc.clone()
clone_on_ref_ptr = { level = "deny", priority = 127 }

# this has 0 performance implications, the binding is compiled away, and it could cause issues
# when done blindly, plus it makes it harder to debug as you cannot put breakpoints on return
# values of functions (yet)
let_and_return = { level = "allow", priority = 127 }

# nothing we can do about multiple crate versions, so this lint just creates noise
multiple_crate_versions = { level = "allow", priority = 127 }

# this one is debatable. continue is used in places to be explicit, and to guard against
# issues when refactoring
needless_continue = { level = "allow", priority = 127 }

# this one causes confusion when combining variables (`foo`) and
# dereferenced variables (`foo.bar`). The latter cannot be inlined
# so we don't inline anything
uninlined-format-args = { level = "allow", priority = 127 }

[lints.rust]
let_underscore_drop = { level = "deny", priority = 127 }
non_ascii_idents = { level = "deny", priority = 127 }

[dependencies]
clap = { version = "4.5.41", features = ["cargo", "string", "derive"] }
color-eyre = "0.6.5"
console-subscriber = "0.4.1"
const_format = { version = "0.2.34", features = ["fmt", "rust_1_83"] }
delegate = "0.13.3"
dotenvy = "0.15.7"
hashbrown = { version = "0.15.4", default-features = false, features = [
    "default-hasher",
    "inline-more",
    "equivalent",
] }
libc = "0.2.174"
quick-xml = "0.38.0"
rand = "0.9.1"
reqwest = "0.12.22"
socket2 = { version = "0.6.0", features = ["all"] }
thiserror = "2.0.12"
tokio = { version = "1.46.1", features = [
    "rt-multi-thread",
    "macros",
    "time",
    "signal",
    "net",
    "sync",
    "io-util",
    "tracing",
] }
tokio-util = { version = "0.7.15", features = ["rt"] }
tracing = "0.1.41"
tracing-error = "0.2.1"
tracing-subscriber = { version = "0.3.19", features = [
    "env-filter",
    "time",
    "tracing-log",
] }
url = "2.5.4"
uuid = { version = "1.17.0", features = ["v1", "v4", "v5"] }
zerocopy = { version = "0.8.26", features = ["derive"] }

# OpenSSL for musl
[target.'cfg(all(any(target_arch="x86_64", target_arch="aarch64"), target_os="linux", target_env="musl"))'.dependencies]
openssl = { version = "0.10.73", features = ["vendored"] }<|MERGE_RESOLUTION|>--- conflicted
+++ resolved
@@ -8,13 +8,8 @@
 license = "MIT"
 categories = ["starter", "seed"]
 keywords = ["integrity", "seed", "starter", "docker", "release"]
-<<<<<<< HEAD
 repository = "https://github.com/kristof-mattei/wsdd-rs"
-include = [".cargo/**", ".config/**", "src/**", "tests/**"]
-=======
-repository = "https://github.com/kristof-mattei/rust-seed"
 include = ["src/**", "/LICENSE", "/LICENSE-*"]
->>>>>>> d0080cde
 
 [lints.clippy]
 # don't stop from compiling / running
