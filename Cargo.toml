--- conflicted
+++ resolved
@@ -59,13 +59,8 @@
     "time",
     "tracing-log",
 ] }
-<<<<<<< HEAD
-uuid = { version = "1.14.0", features = ["v1", "v4", "v5"] }
-zerocopy = { version = "0.8.20", features = ["derive"] }
-=======
-uuid = { version = "1.15.1", features = ["v4", "v5"] }
+uuid = { version = "1.15.1", features = ["v1", "v4", "v5"] }
 zerocopy = { version = "0.8.21", features = ["derive"] }
->>>>>>> 5c94a2d0
 
 # OpenSSL for musl
 [target.'cfg(all(any(target_arch="x86_64", target_arch="aarch64"), target_os="linux", target_env="musl"))'.dependencies]
