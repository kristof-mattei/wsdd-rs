[package]
name = "wsdd-rs"
version = "0.0.0-development"
edition = "2024"
rust-version = "1.88.0"
authors = ["Kristof Mattei"]
description = "Rust seed application"
license = "MIT"
categories = ["starter", "seed"]
keywords = ["integrity", "seed", "starter", "docker", "release"]
repository = "https://github.com/kristof-mattei/wsdd-rs"
include = ["src/**", "/LICENSE", "/LICENSE-*"]

[dependencies]
clap = { version = "4.5.41", features = ["cargo", "string", "derive"] }
color-eyre = "0.6.5"
console-subscriber = "0.4.1"
const_format = { version = "0.2.34", features = ["fmt", "rust_1_83"] }
delegate = "0.13.4"
dotenvy = "0.15.7"
hashbrown = { version = "0.15.4", default-features = false, features = [
    "default-hasher",
    "inline-more",
    "equivalent",
] }
libc = "0.2.174"
quick-xml = "0.38.0"
rand = "0.9.2"
reqwest = { version = "0.12.22", default-features = false, features = [
    "charset",
    "http2",
    "rustls-tls",
] }
socket2 = { version = "0.6.0", features = ["all"] }
thiserror = "2.0.12"
<<<<<<< HEAD
tokio = { version = "1.46.1", features = [
=======
tokio = { version = "1.47.0", features = [
>>>>>>> 60bdecdc
    "rt-multi-thread",
    "macros",
    "time",
    "signal",
    "net",
    "sync",
    "io-util",
    "tracing",
] }
tokio-util = { version = "0.7.15", features = ["rt"] }
tracing = "0.1.41"
tracing-error = "0.2.1"
tracing-subscriber = { version = "0.3.19", features = [
    "env-filter",
    "time",
    "tracing-log",
] }
url = "2.5.4"
uuid = { version = "1.17.0", features = ["v1", "v4", "v5"] }
zerocopy = { version = "0.8.26", features = ["derive"] }

[lints.clippy]
# don't stop from compiling / running
all = "warn"
cargo = "warn"
complexity = "warn"
correctness = "warn"
pedantic = "warn"
perf = "warn"
style = "warn"
suspicious = "warn"

# restriction

# Lib only
# alloc_instead_of_core = { level = "deny", priority = 127 }
# std_instead_of_alloc = { level = "deny", priority = 127 }
# std_instead_of_core = { level = "deny", priority = 127 }
# exhaustive_enums = { level = "deny", priority = 127 }
# exhaustive_structs = { level = "deny", priority = 127 }
# empty_enum_variants_with_brackets = { level = "deny", priority = 127 }
# empty_structs_with_brackets = { level = "deny", priority = 127 }
# missing_inline_in_public_items = { level = "deny", priority = 127 }

absolute_paths = { level = "deny", priority = 127 }
allow_attributes = { level = "deny", priority = 127 }
allow_attributes_without_reason = { level = "deny", priority = 127 }
# Debatable
# arithmetic_side_effects = { level = "deny", priority = 127 }
# Debatable
# as_conversions = { level = "deny", priority = 127 }
as_pointer_underscore = { level = "deny", priority = 127 }
as_underscore = { level = "deny", priority = 127 }
assertions_on_result_states = { level = "deny", priority = 127 }
big_endian_bytes = { level = "deny", priority = 127 }
cfg_not_test = { level = "deny", priority = 127 }
# ensure we do Arc::clone(&arc) instead of arc.clone()
clone_on_ref_ptr = { level = "deny", priority = 127 }
create_dir = { level = "deny", priority = 127 }
dbg_macro = { level = "deny", priority = 127 }
# Debatable
# decimal_literal_representation = { level = "deny", priority = 127 }
# Debatable
# default_numeric_fallback = { level = "deny", priority = 127 }
default_union_representation = { level = "deny", priority = 127 }
deref_by_slicing = { level = "deny", priority = 127 }
doc_include_without_cfg = { level = "deny", priority = 127 }
else_if_without_else = { level = "deny", priority = 127 }
empty_drop = { level = "deny", priority = 127 }
error_impl_error = { level = "deny", priority = 127 }
exit = { level = "deny", priority = 127 }
field_scoped_visibility_modifiers = { level = "deny", priority = 127 }
filetype_is_file = { level = "deny", priority = 127 }
# Debatable
# float_arithmetic = { level = "deny", priority = 127 }
float_cmp_const = { level = "deny", priority = 127 }
fn_to_numeric_cast_any = { level = "deny", priority = 127 }
# Debatable
# get_unwrap = { level = "deny", priority = 127 }
host_endian_bytes = { level = "deny", priority = 127 }
# Debatable
# if_then_some_else_none = { level = "deny", priority = 127 }
impl_trait_in_params = { level = "deny", priority = 127 }
# Debatable
# indexing_slicing = { level = "deny", priority = 127 }
infinite_loop = { level = "deny", priority = 127 }
inline_asm_x86_att_syntax = { level = "deny", priority = 127 }
# Debatable
# integer_division = { level = "deny", priority = 127 }
# Debatable
# integer_division_remainder_used = { level = "deny", priority = 127 }
large_include_file = { level = "deny", priority = 127 }
let_underscore_must_use = { level = "deny", priority = 127 }
let_underscore_untyped = { level = "deny", priority = 127 }
little_endian_bytes = { level = "deny", priority = 127 }
lossy_float_literal = { level = "deny", priority = 127 }
# Debatable
# map_err_ignore = { level = "deny", priority = 127 }
map_with_unused_argument_over_ranges = { level = "deny", priority = 127 }
missing_assert_message = { level = "deny", priority = 127 }
mixed_read_write_in_expression = { level = "deny", priority = 127 }
mod_module_files = { level = "deny", priority = 127 }
# Debatable
# module_name_repetitions = { level = "deny", priority = 127 }
modulo_arithmetic = { level = "deny", priority = 127 }
multiple_inherent_impl = { level = "deny", priority = 127 }
# multiple_unsafe_ops_per_block = { level = "deny", priority = 127 }
mutex_atomic = { level = "deny", priority = 127 }
mutex_integer = { level = "deny", priority = 127 }
needless_raw_strings = { level = "deny", priority = 127 }
non_ascii_literal = { level = "deny", priority = 127 }
non_zero_suggestions = { level = "deny", priority = 127 }
panic_in_result_fn = { level = "deny", priority = 127 }
# Debatable
# partial_pub_fields = { level = "deny", priority = 127 }
pattern_type_mismatch = { level = "deny", priority = 127 }
precedence_bits = { level = "deny", priority = 127 }
# Debatable
# print_stderr = { level = "deny", priority = 127 }
# Debatable
# print_stdout = { level = "deny", priority = 127 }
pub_without_shorthand = { level = "deny", priority = 127 }
rc_buffer = { level = "deny", priority = 127 }
rc_mutex = { level = "deny", priority = 127 }
redundant_test_prefix = { level = "deny", priority = 127 }
renamed_function_params = { level = "deny", priority = 127 }
rest_pat_in_fully_bound_structs = { level = "deny", priority = 127 }
return_and_then = { level = "deny", priority = 127 }
# Debatable, need to think about it
# same_name_method = { level = "deny", priority = 127 }
semicolon_inside_block = { level = "deny", priority = 127 }
# Debatable
# shadow_reuse = { level = "deny", priority = 127 }
# Debatable
# shadow_same = { level = "deny", priority = 127 }
# Debatable
# shadow_unrelated = { level = "deny", priority = 127 }
str_to_string = { level = "deny", priority = 127 }
string_add = { level = "deny", priority = 127 }
string_lit_chars_any = { level = "deny", priority = 127 }
# Debatable, but no
# string_slice = { level = "deny", priority = 127 }
string_to_string = { level = "deny", priority = 127 }
suspicious_xor_used_as_pow = { level = "deny", priority = 127 }
tests_outside_test_module = { level = "deny", priority = 127 }
todo = { level = "deny", priority = 127 }
try_err = { level = "deny", priority = 127 }
undocumented_unsafe_blocks = { level = "deny", priority = 127 }
unimplemented = { level = "deny", priority = 127 }
unnecessary_safety_comment = { level = "deny", priority = 127 }
unnecessary_safety_doc = { level = "deny", priority = 127 }
unnecessary_self_imports = { level = "deny", priority = 127 }
unneeded_field_pattern = { level = "deny", priority = 127 }
unseparated_literal_suffix = { level = "deny", priority = 127 }
unused_result_ok = { level = "deny", priority = 127 }
unused_trait_names = { level = "deny", priority = 127 }
verbose_file_reads = { level = "deny", priority = 127 }
wildcard_enum_match_arm = { level = "deny", priority = 127 }

# end restriction

# this has 0 performance implications, the binding is compiled away, and it could cause issues
# when done blindly, plus it makes it harder to debug as you cannot put breakpoints on return
# values of functions (yet)
let_and_return = { level = "allow", priority = 127 }

# nothing we can do about multiple crate versions, so this lint just creates noise
multiple_crate_versions = { level = "allow", priority = 127 }

# this one is debatable. continue is used in places to be explicit, and to guard against
# issues when refactoring
needless_continue = { level = "allow", priority = 127 }

# fights with `pattern_type_mismatch`
needless_borrowed_reference = { level = "allow", priority = 127 }

# Conflicts with `else_if_without_else`
redundant_else = { level = "allow", priority = 127 }

# this one causes confusion when combining variables (`foo`) and
# dereferenced variables (`foo.bar`). The latter cannot be inlined
# so we don't inline anything
uninlined-format-args = { level = "allow", priority = 127 }

[lints.rust]
let_underscore_drop = { level = "deny", priority = 127 }
non_ascii_idents = { level = "deny", priority = 127 }<|MERGE_RESOLUTION|>--- conflicted
+++ resolved
@@ -33,11 +33,7 @@
 ] }
 socket2 = { version = "0.6.0", features = ["all"] }
 thiserror = "2.0.12"
-<<<<<<< HEAD
-tokio = { version = "1.46.1", features = [
-=======
 tokio = { version = "1.47.0", features = [
->>>>>>> 60bdecdc
     "rt-multi-thread",
     "macros",
     "time",
