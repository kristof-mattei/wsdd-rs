--- conflicted
+++ resolved
@@ -1,10 +1,5 @@
 [package]
-<<<<<<< HEAD
 name = "wsdd-rs"
-# don't change this, it's updated before an actual build by update-version.sh
-=======
-name = "rust-seed"
->>>>>>> fd10abea
 version = "0.0.0-development"
 edition = "2024"
 rust-version = "1.88.0"
@@ -13,12 +8,8 @@
 license-file = "LICENSE"
 categories = ["starter", "seed"]
 keywords = ["integrity", "seed", "starter", "docker", "release"]
-<<<<<<< HEAD
 repository = "https://github.com/kristof-mattei/wsdd-rs"
-=======
-repository = "https://github.com/kristof-mattei/rust-seed"
 include = [".cargo/**", ".config/**", "src/**", "tests/**"]
->>>>>>> fd10abea
 
 [lints.clippy]
 # don't stop from compiling / running
