--- conflicted
+++ resolved
@@ -1,31 +1,10 @@
 #!/usr/bin/env bash
 
 # sane defaults
-<<<<<<< HEAD
-compiler="gcc"
-# static linking
-flags="-Clink-self-contained=yes -Clinker=rust-lld --cfg tokio_unstable"
-
-# mind the space between the [ and "
-if [[ "$BUILDPLATFORM" != "$TARGETPLATFORM" ]]; then
-    case $TARGET in
-        x86_64-unknown-linux-musl)
-            compiler="i686-linux-gnu-gcc"
-            ;;
-        aarch64-unknown-linux-musl)
-            compiler="aarch64-linux-gnu-gcc"
-            ;;
-        *)
-            echo "INVALID CONFIGURATION"
-            exit 1
-            ;;
-    esac
-fi
-=======
 c_compiler="gcc"
 cpp_compiler="g++"
 
-rust_flags="-Clink-self-contained=yes -Clinker=rust-lld"
+rust_flags="-Clink-self-contained=yes -Clinker=rust-lld --cfg tokio_unstable"
 
 case $TARGET in
     x86_64-unknown-linux-*)
@@ -41,7 +20,6 @@
         exit 1
         ;;
 esac
->>>>>>> b88f13c4
 
 # replace - with _ in the Rust target
 target_lower=${TARGET//-/_}
