--- conflicted
+++ resolved
@@ -68,21 +68,6 @@
         cancellation_token: CancellationToken,
         config: &Arc<Config>,
     ) -> Result<Self, eyre::Report> {
-<<<<<<< HEAD
-        let (
-            mc_wsd_port_socket,
-            mc_local_port_socket,
-            uc_wsd_port_socket,
-            multicast_address,
-            http_listen_address,
-        ) = match address.address {
-            IpAddr::V4(ipv4_address) => {
-                MulticastHandler::init_v4(ipv4_address, Arc::clone(&address.interface), config)?
-            },
-            IpAddr::V6(ipv6_address) => {
-                MulticastHandler::init_v6(ipv6_address, Arc::clone(&address.interface), config)?
-            },
-=======
         let domain = match address.address {
             IpAddr::V4(_) => Domain::IPV4,
             IpAddr::V6(_) => Domain::IPV6,
@@ -119,7 +104,6 @@
                 &uc_wsd_port_socket,
                 config,
             )?,
->>>>>>> 94f44907
         };
 
         event!(
@@ -215,16 +199,11 @@
     fn init_v6(
         ipv6_address: Ipv6Addr,
         interface: Arc<NetworkInterface>,
-<<<<<<< HEAD
-        config: &Arc<Config>,
-    ) -> Result<(Socket, Socket, Socket, UdpAddress, SocketAddr), eyre::Report> {
-=======
         mc_wsd_port_socket: &Socket,
         mc_local_port_socket: &Socket,
         uc_wsd_port_socket: &Socket,
         config: &Arc<Config>,
     ) -> Result<(UdpAddress, SocketAddr), eyre::Report> {
->>>>>>> 94f44907
         let idx = interface.index;
 
         let multicast_address = UdpAddress::new(
@@ -238,10 +217,6 @@
             interface,
         );
 
-        let mc_wsd_port_socket = Socket::new(Domain::IPV6, Type::DGRAM, None)?;
-        mc_wsd_port_socket.set_nonblocking(true)?;
-        mc_wsd_port_socket.set_reuse_address(true)?;
-
         // TODO handle error
         mc_wsd_port_socket.join_multicast_v6(&constants::WSD_MCAST_GRP_V6, idx)?;
 
@@ -279,83 +254,37 @@
             }
         }
 
-<<<<<<< HEAD
-        // TODO error
-        let uc_wsd_port_socket = Socket::new(Domain::IPV6, Type::DGRAM, None)?;
-        uc_wsd_port_socket.set_nonblocking(true)?;
-        uc_wsd_port_socket.set_reuse_address(true)?;
+        // TODO error
+        mc_local_port_socket.set_multicast_loop_v6(false)?;
+
+        // TODO error
+        mc_local_port_socket.set_multicast_hops_v6(config.hoplimit.into())?;
+
+        // TODO error
+        mc_local_port_socket.set_multicast_if_v6(idx)?;
+
+        // TODO error
+        mc_local_port_socket
+            .bind(&(SocketAddrV6::new(ipv6_address, config.source_port, 0, idx)).into())?;
 
         // bind unicast socket to interface address and WSD's udp port
         uc_wsd_port_socket
             .bind(&SocketAddrV6::new(ipv6_address, WSD_UDP_PORT.into(), 0, idx).into())?;
 
-        // TODO error
-        let mc_local_port_socket = Socket::new(Domain::IPV6, Type::DGRAM, None)?;
-        mc_local_port_socket.set_nonblocking(true)?;
-
-        // TODO error
-        mc_local_port_socket.set_multicast_loop_v6(false)?;
-
-        // TODO error
-        mc_local_port_socket.set_multicast_hops_v6(config.hoplimit.into())?;
-
-        // TODO error
-        mc_local_port_socket.set_multicast_if_v6(idx)?;
-
-        // TODO error
-=======
-        // TODO error
-        mc_local_port_socket.set_multicast_loop_v6(false)?;
-
-        // TODO error
-        mc_local_port_socket.set_multicast_hops_v6(config.hoplimit.into())?;
-
-        // TODO error
-        mc_local_port_socket.set_multicast_if_v6(idx)?;
-
-        // TODO error
->>>>>>> 94f44907
-        mc_local_port_socket
-            .bind(&(SocketAddrV6::new(ipv6_address, config.source_port, 0, idx)).into())?;
-
-        // bind unicast socket to interface address and WSD's udp port
-        uc_wsd_port_socket
-            .bind(&SocketAddrV6::new(ipv6_address, WSD_UDP_PORT.into(), 0, idx).into())?;
-
         let listen_address = SocketAddrV6::new(ipv6_address, WSD_HTTP_PORT.into(), 0, idx);
 
-<<<<<<< HEAD
-        Ok((
-            mc_wsd_port_socket,
-            mc_local_port_socket,
-            uc_wsd_port_socket,
-            multicast_address,
-            listen_address.into(),
-        ))
-=======
         Ok((multicast_address, listen_address.into()))
->>>>>>> 94f44907
     }
 
     fn init_v4(
         ipv4_address: Ipv4Addr,
         interface: Arc<NetworkInterface>,
-<<<<<<< HEAD
-        config: &Arc<Config>,
-    ) -> Result<(Socket, Socket, Socket, UdpAddress, SocketAddr), eyre::Report> {
-=======
         mc_wsd_port_socket: &Socket,
         mc_local_port_socket: &Socket,
         uc_wsd_port_socket: &Socket,
         config: &Arc<Config>,
     ) -> Result<(UdpAddress, SocketAddr), eyre::Report> {
->>>>>>> 94f44907
         let idx = interface.index;
-
-        // TODO error
-        let mc_wsd_port_socket = Socket::new(Domain::IPV4, Type::DGRAM, None)?;
-        mc_wsd_port_socket.set_nonblocking(true)?;
-        mc_wsd_port_socket.set_reuse_address(true)?;
 
         let multicast_address = UdpAddress::new(
             SocketAddrV4::new(WSD_MCAST_GRP_V4, WSD_UDP_PORT.into()).into(),
@@ -398,21 +327,6 @@
             }
         }
 
-<<<<<<< HEAD
-        // TODO error
-        let uc_wsd_port_socket = Socket::new(Domain::IPV4, Type::DGRAM, None)?;
-        uc_wsd_port_socket.set_nonblocking(true)?;
-        uc_wsd_port_socket.set_reuse_address(true)?;
-
-        // bind unicast socket to interface address and WSD's udp port
-        uc_wsd_port_socket.bind(&SocketAddrV4::new(ipv4_address, WSD_UDP_PORT.into()).into())?;
-
-        // TODO error
-        let mc_local_port_socket = Socket::new(Domain::IPV4, Type::DGRAM, None)?;
-        mc_local_port_socket.set_nonblocking(true)?;
-
-=======
->>>>>>> 94f44907
         if let Err(error) = mc_local_port_socket.set_multicast_if_v4(&ipv4_address) {
             event!(
                 Level::ERROR,
@@ -451,18 +365,6 @@
 
         // TODO error
         mc_local_port_socket.bind(&(SocketAddrV4::new(ipv4_address, config.source_port)).into())?;
-<<<<<<< HEAD
-
-        let listen_address = SocketAddrV4::new(ipv4_address, WSD_HTTP_PORT.into());
-
-        Ok((
-            mc_wsd_port_socket,
-            mc_local_port_socket,
-            uc_wsd_port_socket,
-            multicast_address,
-            listen_address.into(),
-        ))
-=======
 
         // bind unicast socket to interface address and WSD's udp port
         uc_wsd_port_socket.bind(&SocketAddrV4::new(ipv4_address, WSD_UDP_PORT.into()).into())?;
@@ -470,7 +372,6 @@
         let listen_address = SocketAddrV4::new(ipv4_address, WSD_HTTP_PORT.into());
 
         Ok((multicast_address, listen_address.into()))
->>>>>>> 94f44907
     }
 
     pub async fn enable_wsd_host(&mut self) {
