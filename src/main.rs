--- conflicted
+++ resolved
@@ -1,4 +1,3 @@
-<<<<<<< HEAD
 mod address_monitor;
 mod api_server;
 mod cli;
@@ -44,6 +43,9 @@
 use crate::security::{chroot, drop_privileges};
 use crate::utils::flatten_handle;
 
+#[global_allocator]
+static GLOBAL: mimalloc::MiMalloc = mimalloc::MiMalloc;
+
 fn build_filter() -> (EnvFilter, Option<eyre::Report>) {
     fn build_default_filter() -> EnvFilter {
         EnvFilter::builder()
@@ -63,13 +65,6 @@
     };
 
     (filter, parsing_error)
-=======
-#[global_allocator]
-static GLOBAL: mimalloc::MiMalloc = mimalloc::MiMalloc;
-
-fn foo() -> &'static str {
-    "Foo"
->>>>>>> d91db292
 }
 
 fn init_tracing(filter: EnvFilter) -> Result<(), eyre::Report> {
