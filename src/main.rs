--- conflicted
+++ resolved
@@ -1,6 +1,6 @@
-<<<<<<< HEAD
 mod address_monitor;
 mod api_server;
+mod build_env;
 mod cli;
 mod config;
 mod constants;
@@ -39,17 +39,11 @@
 use tracing_subscriber::{EnvFilter, Layer as _};
 
 use crate::address_monitor::create_address_monitor;
+use crate::build_env::get_build_env;
 use crate::cli::parse_cli;
 use crate::network_handler::NetworkHandler;
 use crate::security::{chroot, drop_privileges};
 use crate::utils::flatten_handle;
-=======
-use color_eyre::config::HookBuilder;
-use color_eyre::eyre;
-
-use crate::build_env::get_build_env;
-mod build_env;
->>>>>>> 5b033a55
 
 #[global_allocator]
 static GLOBAL: mimalloc::MiMalloc = mimalloc::MiMalloc;
@@ -124,21 +118,18 @@
     const NAME: &str = env!("CARGO_PKG_NAME");
     const VERSION: &str = env!("CARGO_PKG_VERSION");
 
+    let build_env = get_build_env();
+
     event!(
         Level::INFO,
         "{} v{} - built for {}-{}",
         NAME,
         VERSION,
-        std::env::var("TARGETARCH")
-            .as_deref()
-            .unwrap_or("unknown-arch"),
-        std::env::var("TARGETVARIANT")
-            .as_deref()
-            .unwrap_or("base variant")
+        build_env.get_target(),
+        build_env.get_target_cpu().unwrap_or("base variant"),
     );
 }
 
-<<<<<<< HEAD
 #[expect(clippy::too_many_lines, reason = "WIP")]
 async fn start_tasks() -> Result<(), eyre::Report> {
     let config = Arc::new(parse_cli().inspect_err(|error| {
@@ -208,20 +199,9 @@
     // tasks and this function, in the case that a task fails, they'll send a message on the shutdown channel
     // after which we'll gracefully terminate other services
     let cancellation_token = CancellationToken::new();
-=======
-fn i_will_error() -> Result<(), eyre::Report> {
-    Err(eyre::Report::msg("I promised you, I'd error!"))
-}
-
-fn main() -> Result<(), eyre::Report> {
-    HookBuilder::default()
-        .capture_span_trace_by_default(true)
-        .install()?;
->>>>>>> 5b033a55
 
     let tasks = tokio_util::task::TaskTracker::new();
 
-<<<<<<< HEAD
     let (command_tx, command_rx) = tokio::sync::mpsc::channel(10);
     let (start_sender, start_rx) = tokio::sync::watch::channel::<()>(());
 
@@ -239,12 +219,6 @@
 
         tasks.spawn(async move {
             let _guard = cancellation_token.clone().drop_guard();
-=======
-    println!("Build setup: {}", get_build_env());
-
-    i_will_error()
-}
->>>>>>> 5b033a55
 
             let mut address_monitor = match create_address_monitor(
                 cancellation_token.clone(),
