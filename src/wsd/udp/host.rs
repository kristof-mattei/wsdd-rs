--- conflicted
+++ resolved
@@ -76,26 +76,13 @@
 
     // WS-Discovery, Section 4.1, Hello message
     fn schedule_send_hello(&self) {
-<<<<<<< HEAD
-=======
         let cancellation_token = self.cancellation_token.clone();
->>>>>>> 75d853f2
         let config = Arc::clone(&self.config);
         let address = self.address;
         let messages_built = Arc::clone(&self.messages_built);
         let mc_local_port_tx = self.mc_local_port_tx.clone();
 
         tokio::task::spawn(async move {
-<<<<<<< HEAD
-            // avoid packet storm when hosts come up by delaying initial hello
-            tokio::time::sleep(Duration::from_millis(rand::random_range(
-                0..=constants::APP_MAX_DELAY,
-            )))
-            .await;
-
-            if let Err(error) =
-                send_hello(&config, address, &messages_built, &mc_local_port_tx).await
-=======
             if let Err(error) = send_hello(
                 &cancellation_token,
                 &config,
@@ -104,7 +91,6 @@
                 &mc_local_port_tx,
             )
             .await
->>>>>>> 75d853f2
             {
                 // TODO is this fatal? What should we do?
                 event!(Level::ERROR, ?error, "Failed to send hello");
@@ -125,26 +111,12 @@
 }
 
 async fn send_hello(
-<<<<<<< HEAD
-=======
     cancellation_token: &CancellationToken,
->>>>>>> 75d853f2
     config: &Config,
     address: IpAddr,
     messages_built: &AtomicU64,
     mc_local_port_tx: &Sender<Box<[u8]>>,
 ) -> Result<(), eyre::Report> {
-<<<<<<< HEAD
-    let hello = Builder::build_hello(config, messages_built, address)?;
-
-    // deviation, we can't write that we're scheduling it with the same data, as we don't have the knowledge
-    // TODO move event to here and write properly
-    event!(Level::INFO, "scheduling {} message", MessageType::Hello);
-
-    mc_local_port_tx.send(hello.into_boxed_slice()).await?;
-
-    Ok(())
-=======
     let future = async move {
         let hello = Builder::build_hello(config, messages_built, address)?;
 
@@ -162,7 +134,6 @@
         .run_until_cancelled(future)
         .await
         .unwrap_or(Ok(()))
->>>>>>> 75d853f2
 }
 
 fn handle_probe(
