--- conflicted
+++ resolved
@@ -34,21 +34,12 @@
     probes: Arc<RwLock<HashMap<Urn, u128>>>,
 }
 
-<<<<<<< HEAD
-/// Parameters:
-///
-/// * `mc_wsd_port_rx`: used to receive multicast messages on `WSD_PORT`
-/// * `mc_local_port_rx`: used to receive multicast messages sent to the local port
-/// * `mc_local_port_tx`: use to send multicast messages, from the local port to `WSD_PORT`
-impl WSDClient {
-=======
 impl WSDClient {
     /// Parameters:
     ///
     /// * `mc_wsd_port_rx`: used to receive multicast messages on `WSD_PORT`
     /// * `mc_local_port_rx`: used to receive multicast messages sent to the local port
     /// * `mc_local_port_tx`: use to send multicast messages, from the local port to `WSD_PORT`
->>>>>>> 94f44907
     pub async fn init(
         cancellation_token: &CancellationToken,
         config: Arc<Config>,
@@ -407,11 +398,6 @@
     Ok(())
 }
 
-enum Src {
-    WsdPort,
-    LocalPort,
-}
-
 #[expect(clippy::too_many_arguments, reason = "WIP")]
 async fn listen_forever(
     cancellation_token: CancellationToken,
@@ -425,22 +411,15 @@
     probes: Arc<RwLock<HashMap<Urn, u128>>>,
 ) {
     loop {
-        let (source, message) = tokio::select! {
+        let message = tokio::select! {
             () = cancellation_token.cancelled() => {
                 break;
             },
             message = mc_wsd_port_rx.recv() => {
-<<<<<<< HEAD
-                (Src::WsdPort, message)
+                 message
             }
             message = mc_local_port_rx.recv() => {
-                (Src::LocalPort, message)
-=======
-                message
-            }
-            message = mc_local_port_rx.recv() => {
-                message
->>>>>>> 94f44907
+                 message
             }
         };
 
@@ -460,11 +439,6 @@
                 continue;
             },
         };
-
-        if matches!(source, Src::WsdPort) {
-            dbg!(&header.action);
-            dbg!(&header.action);
-        }
 
         // handle based on action
         if let Err(error) = match &*header.action {
@@ -914,15 +888,9 @@
         let config = Arc::new(build_config(client_endpoint_id, client_instance_id));
         let client_devices = Arc::new(RwLock::new(HashMap::new()));
 
-<<<<<<< HEAD
-        let (_recv_socket_tx, recv_socket_rx) = tokio::sync::mpsc::channel(10);
-        let (_mc_send_socket_tx, mc_send_socket_rx) = tokio::sync::mpsc::channel(10);
-        let (multicast_tx, mut multicast_rx) = tokio::sync::mpsc::channel(10);
-=======
         let (_mc_wsd_port_tx, mc_wsd_port_rx) = tokio::sync::mpsc::channel(10);
         let (_mc_local_port_tx, mc_local_port_rx) = tokio::sync::mpsc::channel(10);
         let (uc_wsd_port_tx, mut uc_wsd_port_rx) = tokio::sync::mpsc::channel(10);
->>>>>>> 94f44907
 
         let bound_to = crate::network_address::NetworkAddress::new(
             IpAddr::V4(Ipv4Addr::new(192, 168, 100, 5)),
@@ -934,15 +902,9 @@
             config,
             client_devices,
             bound_to,
-<<<<<<< HEAD
-            recv_socket_rx,
-            mc_send_socket_rx,
-            multicast_tx,
-=======
             mc_wsd_port_rx,
             mc_local_port_rx,
             uc_wsd_port_tx,
->>>>>>> 94f44907
         )
         .await;
 
