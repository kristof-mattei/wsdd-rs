--- conflicted
+++ resolved
@@ -92,21 +92,13 @@
 
     // WS-Discovery, Section 4.3, Probe message
     fn schedule_send_probe(&self) {
-<<<<<<< HEAD
-=======
         let cancellation_token = self.cancellation_token.clone();
->>>>>>> 75d853f2
         let config = Arc::clone(&self.config);
         let probes = Arc::clone(&self.probes);
         let mc_local_port_tx = self.mc_local_port_tx.clone();
 
         tokio::task::spawn(async move {
             // avoid packet storm when hosts come up by delaying initial probe
-<<<<<<< HEAD
-            tokio::time::sleep(Duration::from_millis(rand::random_range(0..=APP_MAX_DELAY))).await;
-
-            if let Err(error) = send_probe(&config, &probes, &mc_local_port_tx).await {
-=======
             tokio::select! {
                 biased;
                 () = cancellation_token.cancelled() => { return; },
@@ -116,16 +108,12 @@
             if let Err(error) =
                 send_probe(&cancellation_token, &config, &probes, &mc_local_port_tx).await
             {
->>>>>>> 75d853f2
                 event!(Level::ERROR, ?error, "Failed to send probe");
             }
         });
     }
 
     pub async fn send_probe(&self) -> Result<(), eyre::Report> {
-<<<<<<< HEAD
-        send_probe(&self.config, &self.probes, &self.mc_local_port_tx).await
-=======
         send_probe(
             &self.cancellation_token,
             &self.config,
@@ -133,7 +121,6 @@
             &self.mc_local_port_tx,
         )
         .await
->>>>>>> 75d853f2
     }
 
     async fn remove_outdated_probes(&self) {
@@ -142,43 +129,22 @@
 }
 
 async fn send_probe(
-<<<<<<< HEAD
-=======
     cancellation_token: &CancellationToken,
->>>>>>> 75d853f2
     config: &Arc<Config>,
     probes: &Arc<RwLock<HashMap<Urn, u128>>>,
     mc_local_port_tx: &Sender<Box<[u8]>>,
 ) -> Result<(), eyre::Report> {
-<<<<<<< HEAD
-    remove_outdated_probes(probes).await;
-
-    let (probe, message_id) = Builder::build_probe(config)?;
-=======
     let future = async move {
         remove_outdated_probes(probes).await;
 
         let (probe, message_id) = Builder::build_probe(config)?;
 
         probes.write().await.insert(message_id, now());
->>>>>>> 75d853f2
-
-    probes.write().await.insert(message_id, now());
-
-<<<<<<< HEAD
-    // deviation, we can't write that we're scheduling it with the same data, as we don't have the knowledge
-    // TODO move event to here and write properly
-    event!(Level::INFO, "scheduling {} message", MessageType::Probe);
-
-    mc_local_port_tx.send(probe.into_boxed_slice()).await?;
-
-    Ok(())
-}
-
-async fn remove_outdated_probes(probes: &Arc<RwLock<HashMap<Urn, u128>>>) {
-    let now = now();
-
-=======
+
+        // deviation, we can't write that we're scheduling it with the same data, as we don't have the knowledge
+        // TODO move event to here and write properly
+        event!(Level::INFO, "scheduling {} message", MessageType::Probe);
+
         mc_local_port_tx
             .send(probe.into_boxed_slice())
             .await
@@ -194,7 +160,35 @@
 async fn remove_outdated_probes(probes: &Arc<RwLock<HashMap<Urn, u128>>>) {
     let now = now();
 
->>>>>>> 75d853f2
+    probes
+        .write()
+        .await
+        .retain(|_, value| *value + (PROBE_TIMEOUT * 2) > now);
+}
+
+async fn send_probe(
+    config: &Arc<Config>,
+    probes: &Arc<RwLock<HashMap<Urn, u128>>>,
+    mc_local_port_tx: &Sender<Box<[u8]>>,
+) -> Result<(), eyre::Report> {
+    remove_outdated_probes(probes).await;
+
+    let (probe, message_id) = Builder::build_probe(config)?;
+
+    probes.write().await.insert(message_id, now());
+
+    // deviation, we can't write that we're scheduling it with the same data, as we don't have the knowledge
+    // TODO move event to here and write properly
+    event!(Level::INFO, "scheduling {} message", MessageType::Probe);
+
+    mc_local_port_tx.send(probe.into_boxed_slice()).await?;
+
+    Ok(())
+}
+
+async fn remove_outdated_probes(probes: &Arc<RwLock<HashMap<Urn, u128>>>) {
+    let now = now();
+
     probes
         .write()
         .await
