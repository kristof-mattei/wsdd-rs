--- conflicted
+++ resolved
@@ -35,10 +35,7 @@
     cancellation_token: CancellationToken,
     command_tx: Sender<Command>,
     socket: Arc<tokio::net::UdpSocket>,
-<<<<<<< HEAD
     start_handler: tokio::task::JoinHandle<()>,
-=======
->>>>>>> 7ca7919a
 }
 
 impl NetlinkAddressMonitor {
@@ -103,22 +100,13 @@
             Arc::new(socket)
         };
 
-<<<<<<< HEAD
         let start_handler = {
-=======
-        {
->>>>>>> 7ca7919a
             let cancellation_token = cancellation_token.clone();
             let socket = Arc::clone(&socket);
             let mut start_rx = start_rx;
 
             spawn_with_name("start processing task", async move {
                 loop {
-<<<<<<< HEAD
-                    let socket = &*socket;
-
-=======
->>>>>>> 7ca7919a
                     tokio::select! {
                         () = cancellation_token.cancelled() => {
                             break;
@@ -128,28 +116,19 @@
                                 break;
                             }
 
-<<<<<<< HEAD
-                            if let Err(error) = request_current_state(socket) {
-=======
                             if let Err(error) = request_current_state(&socket) {
->>>>>>> 7ca7919a
                                 event!(Level::ERROR, ?error, "Failed to send start packet");
                             }
                         },
                     }
                 }
-<<<<<<< HEAD
             })
-=======
-            });
->>>>>>> 7ca7919a
         };
 
         Ok(Self {
             cancellation_token,
             command_tx,
             socket,
-<<<<<<< HEAD
             start_handler,
         })
     }
@@ -158,9 +137,6 @@
         self.cancellation_token.cancel();
 
         let _r = self.start_handler.await;
-=======
-        })
->>>>>>> 7ca7919a
     }
 
     pub async fn process_changes(&self) -> Result<(), eyre::Report> {
