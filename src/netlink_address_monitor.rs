--- conflicted
+++ resolved
@@ -51,13 +51,8 @@
     pub fn new(
         cancellation_token: CancellationToken,
         command_sender: Sender<Command>,
-<<<<<<< HEAD
         state_receiver: tokio::sync::watch::Receiver<()>,
-        config: &Arc<Config>,
-=======
-        state_receiver: tokio::sync::watch::Receiver<ApplicationStatus>,
         config: &Config,
->>>>>>> 7438237a
     ) -> Result<Self, std::io::Error> {
         let mut rtm_groups = RTMGRP_LINK;
 
