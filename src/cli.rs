use core::str;
use std::env;
use std::ffi::{CStr, OsString};
use std::io::Error;
use std::path::{Path, PathBuf};
use std::time::{Duration, SystemTime, UNIX_EPOCH};

use clap::parser::ValueSource;
use clap::{Arg, ArgAction, Command, command, value_parser};
use color_eyre::eyre;
use tracing::{Level, event};
use uuid::Uuid;

use crate::config::{Config, PortOrSocket};
use crate::security::parse_userspec;

#[expect(clippy::too_many_lines, reason = "WIP")]
fn build_clap_command() -> Command {
    // TODO: How do we return a specific error (e.g. 3 for the user spec's value parser) when an error occurs?

    command!()
        .disable_version_flag(true)
        .color(clap::ColorChoice::Always)
        .long_version(format!(
            "- Web Service Discovery Daemon, v{}",
            env!("CARGO_PKG_VERSION")
        ))
        .version(format!("v{}", env!("CARGO_PKG_VERSION")))
        .arg(
            Arg::new("interface")
                .long("interface")
                .short('i')
                .help("interface or address to use")
                .action(ArgAction::Append),
        )
        .arg(
            Arg::new("hoplimit")
                .short('H')
                .long("hoplimit")
                .help("limit for multicast packets")
                .default_value("1")
                .value_parser(value_parser!(u8)),
        )
        .arg(
            Arg::new("uuid")
                .short('U')
                .long("uuid")
                .help("UUID for the target device")
                .value_parser(value_parser!(Uuid)),
        )
        .arg(
            Arg::new("verbose")
                .short('v')
                .long("verbose")
                .help("increase verbosity")
                .default_value("0")
                .action(ArgAction::Count),
        )
        .arg(
            Arg::new("domain")
                .short('d')
                .long("domain")
                .group("domain-workgroup")
                .help("set domain name (disables workgroup)"),
        )
        .arg(
            Arg::new("hostname")
                .short('n')
                .long("hostname")
                .help("override (NetBIOS) hostname to be used")
                .default_value("hostname"),
        )
        .arg(
            Arg::new("workgroup")
                .short('w')
                .long("workgroup")
                .group("domain-workgroup")
                .help("set workgroup name")
                .default_value("WORKGROUP"),
        )
        .arg(
            Arg::new("no-autostart")
                .short('A')
                .long("no-autostart")
                .help("do not start networking after launch")
                .action(ArgAction::SetTrue),
        )
        .arg(
            Arg::new("no-http")
                .short('t')
                .long("no-http")
<<<<<<< HEAD
                .help("disable http service (for debugging).arg( e.g.)")
=======
                .help("disable http service (for debugging, e.g.)")
>>>>>>> 863bec52
                .action(ArgAction::SetTrue),
        )
        .arg(
            Arg::new("ipv4only")
                .short('4')
                .long("ipv4only")
                .group("ip")
                .help("use only IPv4")
                .action(ArgAction::SetTrue),
        )
        .arg(
            Arg::new("ipv6only")
                .short('6')
                .long("ipv6only")
                .group("ip")
                .help("use only IPv6")
                .action(ArgAction::SetTrue),
        )
        .arg(
            Arg::new("shortlog")
                .short('s')
                .long("shortlog")
                .help("log only level and message")
                .action(ArgAction::SetTrue),
        )
        .arg(
            Arg::new("preserve-case")
                .short('p')
                .long("preserve-case")
                .help("preserve case of the provided/detected hostname")
                .action(ArgAction::SetTrue),
        )
        .arg(
            Arg::new("chroot")
                .short('c')
                .long("chroot")
                .help("directory to chroot into")
                .value_parser(value_parser!(PathBuf)),
        )
        .arg(
            Arg::new("user")
                .short('u')
                .long("user")
                .help("drop privileges to user:group")
                .value_parser(parse_userspec),
        )
        .arg(
            Arg::new("discovery")
                .short('D')
                .long("discovery")
                .help("enable discovery operation mode")
                .action(ArgAction::SetTrue),
        )
        .arg(
            Arg::new("listen")
                .short('l')
                .long("listen")
                .help("listen on path or localhost port in discovery mode")
                .value_parser(to_listen),
        )
        .arg(
            Arg::new("no-host")
                .short('o')
                .long("no-host")
                .help("disable server mode operation (host will be undiscoverable)")
                .action(ArgAction::SetTrue),
        )
        .arg(
            Arg::new("version")
                .short('V')
                .long("version")
                .help("show version number and exit")
                .action(ArgAction::Version),
        )
        .arg(
            Arg::new("metadata-timeout")
                .long("metadata-timeout")
                .help("set timeout for HTTP-based metadata exchange")
                .value_parser(float_to_duration_parser)
                .default_value("2.0"),
        )
        .arg(
            Arg::new("source-port")
                .long("source-port")
                .help("send multicast traffic/receive replies on this port")
                .value_parser(clap::value_parser!(u16))
                .default_value("0"),
        )
}

fn float_to_duration_parser(value: &str) -> Result<Duration, String> {
    let value = value.parse::<f32>().map_err(|error| error.to_string())?;

    Duration::try_from_secs_f32(value).map_err(|error| error.to_string())
}

pub fn parse_cli() -> Result<Config, eyre::Report> {
    parse_cli_from(env::args_os())
}

pub fn parse_cli_from<I, T>(from: I) -> Result<Config, eyre::Report>
where
    I: IntoIterator<Item = T>,
    T: Into<OsString> + Clone,
{
    let mut command = build_clap_command();
    let matches = command.try_get_matches_from_mut(from)?;

    let interfaces: Vec<String> = if let Some(interfaces) = matches.get_many::<String>("interface")
    {
        interfaces.cloned().collect::<Vec<_>>()
    } else {
        event!(Level::WARN, "no interface given, using all interfaces");

        vec![]
    };

    let hostname = if let Some(hostname) = get_user_cli_value::<String>(&matches, "hostname") {
        hostname.clone()
    } else {
        let hostname = gethostname()?;

        hostname
            .split_once('.')
            .map(|(first, _rest)| first.to_owned())
            .unwrap_or(hostname)
    };

    let verbosity = match get_user_cli_value::<u8>(&matches, "verbose") {
        None | Some(&0) => Level::WARN,
        Some(&1) => Level::INFO,
        Some(_) => Level::DEBUG,
    };

    let uuid = match get_user_cli_value::<Uuid>(&matches, "uuid") {
        Some(uuid) => Ok(*uuid),
        None => get_uuid_from_machine(),
    }?;

    let listen = matches.get_one::<PortOrSocket>("listen").cloned();

    let config = Config {
        interface: interfaces,
        hoplimit: *matches.get_one("hoplimit").expect("hoplimit has a default"),
        uuid,
        verbosity,
        domain: matches.get_one("domain").cloned(),
        hostname,
        workgroup: matches
            .get_one("workgroup")
            .cloned()
            .expect("workgroup has a default"),
        no_autostart: matches.get_one("no-autostart").copied().unwrap_or(false),
        no_http: matches.get_one("no-http").copied().unwrap_or(false),
        ipv4only: matches.get_one("ipv4only").copied().unwrap_or(false),
        ipv6only: matches.get_one("ipv6only").copied().unwrap_or(false),
        shortlog: matches.get_one("shortlog").copied().unwrap_or(false),
        preserve_case: matches.get_one("preserve-case").copied().unwrap_or(false),
        chroot: matches.get_one("chroot").cloned(),
        user: matches.get_one("user").copied(),
        discovery: matches.get_one("discovery").copied().unwrap_or(false),
        listen,
        no_host: matches.get_one("no-host").copied().unwrap_or(false),
        metadata_timeout: matches
            .get_one("metadata-timeout")
            .copied()
            .expect("metadata-timeout has a default"),
        source_port: matches
            .get_one("source-port")
            .copied()
            .expect("source-port has a default"),
        wsd_instance_id: SystemTime::now()
            .duration_since(UNIX_EPOCH)
            .expect("Before epoch? Time travel?")
            .as_secs()
            .to_string()
            .into(),
    };

    // TODO
    //     for prefix, uri in namespaces.items():
    //         ElementTree.register_namespace(prefix, uri)

    Ok(config)
}

fn to_listen(listen: &str) -> Result<PortOrSocket, String> {
    // if listen is numeric, it's try and parse it as a port
    let all_numeric = listen.chars().all(char::is_numeric);

    if all_numeric {
        let listen =
            (listen.parse::<u16>()).map_err(|_| "number too large to fit in u16".to_owned())?;

        Ok(PortOrSocket::Port(listen))
    } else {
        Ok(PortOrSocket::SocketPath(PathBuf::from(listen)))
    }
}

fn gethostname() -> Result<String, eyre::Report> {
    let mut buffer = [0_u8; 255 /* POSIX LIMIT */ + 1 /* for the \0 */];

    // SAFETY: libc call
    let length = unsafe { libc::gethostname(buffer.as_mut_ptr().cast(), buffer.len()) };

    if length == -1 {
        return Err(Error::last_os_error().into());
    }

    let hostname = CStr::from_bytes_until_nul(&buffer)
        .expect("We used oversized buffer, so not finding a null is impossible")
        .to_str()?;

    Ok(String::from(hostname))
}

fn get_uuid_from_machine() -> Result<Uuid, eyre::Report> {
    fn read_uuid_from_file(path: &Path) -> Option<uuid::Uuid> {
        let content = std::fs::read_to_string(path).ok()?;

        uuid::Uuid::try_parse(content.trim()).ok()
    }

    // machine uuid: try machine-id file first but also check for hostid (FreeBSD)
    let uuid = match read_uuid_from_file(Path::new("/etc/machine-id"))
        .or_else(|| read_uuid_from_file(Path::new("/etc/hostid")))
    {
        Some(uuid) => uuid,
        None => uuid::Uuid::new_v5(&Uuid::NAMESPACE_DNS, gethostname()?.as_bytes()),
    };

    event!(Level::INFO, %uuid, "using pre-defined UUID");

    Ok(uuid)
}

fn get_user_cli_value<'a, T>(matches: &'a clap::ArgMatches, key: &str) -> Option<&'a T>
where
    T: Clone + Send + Sync + 'static,
{
    // our CLI has defaults, so we check if the user has provided a value
    let Some(ValueSource::CommandLine) = matches.value_source(key) else {
        return None;
    };

    // NOTE: we might change this later to always use the user's input, as we might want this module
    // to drive the config's defaults.
    // I am always confused as to who should do what. Who provides defaults? Who provides upper and lower limits?
    // Because not everything comes through a CLI. I would love to share this with something like
    // a yaml file. But then we run into issues with valid values for a type (say 1 for max-line-length) but
    // that's an invalid number in our logic.
    // on the other hand there are port 100000 which doesn't even fit into our data type

    // return the value provided by the user
    matches.get_one::<T>(key)
}<|MERGE_RESOLUTION|>--- conflicted
+++ resolved
@@ -89,11 +89,7 @@
             Arg::new("no-http")
                 .short('t')
                 .long("no-http")
-<<<<<<< HEAD
-                .help("disable http service (for debugging).arg( e.g.)")
-=======
-                .help("disable http service (for debugging, e.g.)")
->>>>>>> 863bec52
+                .help("disable http service (e.g. for debugging)")
                 .action(ArgAction::SetTrue),
         )
         .arg(
