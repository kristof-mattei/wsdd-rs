--- conflicted
+++ resolved
@@ -103,24 +103,12 @@
 
                     let command_sender = self.command_sender.clone();
 
-<<<<<<< HEAD
-                    tokio::task::spawn(async move {
-                        handle_single_connection(
-                            cancellation_token,
-                            command_sender,
-                            stream,
-                            permit,
-                        )
-                        .await;
-                    });
-=======
                     tokio::task::spawn(handle_single_connection(
                         cancellation_token,
-                        state_sender,
+                        command_sender,
                         stream,
                         permit,
                     ));
->>>>>>> 7438237a
                 },
                 Err(error) => {
                     event!(Level::ERROR, ?error, "Failed to accept connection");
