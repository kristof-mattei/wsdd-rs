--- conflicted
+++ resolved
@@ -13,15 +13,12 @@
 #[derive(Default)]
 pub struct ProbeMatches {}
 
-<<<<<<< HEAD
-=======
 impl ProbeMatches {
     pub fn new() -> Self {
         Self::default()
     }
 }
 
->>>>>>> 5f1f14c1
 impl<W> WriteBody<W> for ProbeMatches
 where
     W: Write,
