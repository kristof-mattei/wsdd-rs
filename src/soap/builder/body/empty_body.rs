--- conflicted
+++ resolved
@@ -8,15 +8,12 @@
 #[derive(Default)]
 pub struct EmptyBody {}
 
-<<<<<<< HEAD
-=======
 impl EmptyBody {
     pub fn new() -> Self {
         Self::default()
     }
 }
 
->>>>>>> 5f1f14c1
 impl<W> WriteBody<W> for EmptyBody
 where
     W: Write,
