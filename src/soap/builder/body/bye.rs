--- conflicted
+++ resolved
@@ -11,15 +11,12 @@
 #[derive(Default)]
 pub struct Bye {}
 
-<<<<<<< HEAD
-=======
 impl Bye {
     pub fn new() -> Self {
         Self::default()
     }
 }
 
->>>>>>> 5f1f14c1
 impl<W> WriteBody<W> for Bye
 where
     W: Write,
