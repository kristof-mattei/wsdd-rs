--- conflicted
+++ resolved
@@ -50,19 +50,11 @@
 impl MessageHandlerError {
     #[track_caller]
     pub(crate) fn log(&self, buffer: &[u8]) {
-<<<<<<< HEAD
-        match &self {
-            &&MessageHandlerError::DuplicateMessage => {
-                // nothing
-            },
-            missing @ &&(MessageHandlerError::MissingHeader | MessageHandlerError::MissingBody) => {
-=======
         match self {
             &MessageHandlerError::DuplicateMessage => {
                 // nothing
             },
             missing @ &(MessageHandlerError::MissingHeader | MessageHandlerError::MissingBody) => {
->>>>>>> 39f02732
                 event!(
                     Level::TRACE,
                     ?missing,
@@ -70,11 +62,7 @@
                     "XML Message did not have required elements",
                 );
             },
-<<<<<<< HEAD
-            &&MessageHandlerError::HeaderError(
-=======
             &MessageHandlerError::HeaderError(
->>>>>>> 39f02732
                 HeaderError::InvalidMessageId(ref uuid_error)
                 | HeaderError::InvalidRelatesTo(ref uuid_error),
             ) => {
@@ -85,11 +73,7 @@
                     "XML Message Header was malformed",
                 );
             },
-<<<<<<< HEAD
-            &&MessageHandlerError::HeaderError(
-=======
             &MessageHandlerError::HeaderError(
->>>>>>> 39f02732
                 ref error @ (HeaderError::MissingAction | HeaderError::MissingMessageId),
             ) => {
                 event!(
@@ -99,13 +83,8 @@
                     "XML Message Header is missing pieces",
                 );
             },
-<<<<<<< HEAD
-            &&MessageHandlerError::HeaderError(HeaderError::XmlError(ref error))
-            | &&MessageHandlerError::XmlError(ref error) => {
-=======
             &MessageHandlerError::HeaderError(HeaderError::XmlError(ref error))
             | &MessageHandlerError::XmlError(ref error) => {
->>>>>>> 39f02732
                 event!(
                     Level::ERROR,
                     ?error,
